// swift-tools-version:5.10
import PackageDescription
import Foundation

let useLocalRustXcframework = ProcessInfo.processInfo.environment["USE_LOCAL_RUST_XCFRAMEWORK"] == "1"

let yttriumXcframeworkTarget: Target = useLocalRustXcframework ?
    .binaryTarget(
        name: "YttriumXCFramework",
        path: "target/ios/libyttrium.xcframework"
    ) :
    .binaryTarget(
        name: "YttriumXCFramework",
<<<<<<< HEAD
        url: "https://github.com/reown-com/yttrium/releases/download/0.9.57/libyttrium.xcframework.zip",
        checksum: "3a2a36a251aafabb8f64780bff826d2088ce6a0a92a8934d7ac2f2b18667e2fa"
=======
        url: "https://github.com/reown-com/yttrium/releases/download/0.9.68/libyttrium.xcframework.zip",
        checksum: "3374bca5bb216ab5a782305ef806cd19d5ef64a9537a9aad68b10ea8a7dfcbf9"
    )

let yttriumUtilsXcframeworkTarget: Target = useLocalRustXcframework ?
    .binaryTarget(
        name: "YttriumUtilsXCFramework",
        path: "target/ios-utils/libyttrium-utils.xcframework"
    ) :
    .binaryTarget(
        name: "YttriumUtilsXCFramework",
        url: "https://github.com/reown-com/yttrium/releases/download/0.9.64/libyttrium-utils.xcframework.zip",
        checksum: "4c344ef8463f39dce1e5c7e0d58bd2b27be2cfb882e33ff48b8810858f045d37"
>>>>>>> ed8e8f5a
    )

let package = Package(
    name: "Yttrium",
    platforms: [
        .iOS(.v13), .macOS(.v11)
    ],
    products: [
        .library(
            name: "Yttrium",
            targets: ["Yttrium"]
        ),
        .library(
            name: "YttriumUtils",
            targets: ["YttriumUtils"]
        ),
    ],
    targets: [
        yttriumXcframeworkTarget,
        yttriumUtilsXcframeworkTarget,
        .target(
            name: "Yttrium",
            dependencies: ["YttriumXCFramework"],
            path: "platforms/swift/Sources/Yttrium",
            publicHeadersPath: ".",
            cSettings: [
                .headerSearchPath(".")
            ]
        ),
        .target(
            name: "YttriumUtils",
            dependencies: ["YttriumUtilsXCFramework"],
            path: "platforms/swift/Sources/YttriumUtils",
            publicHeadersPath: ".",
            cSettings: [
                .headerSearchPath(".")
            ]
        )
    ]
)<|MERGE_RESOLUTION|>--- conflicted
+++ resolved
@@ -11,10 +11,6 @@
     ) :
     .binaryTarget(
         name: "YttriumXCFramework",
-<<<<<<< HEAD
-        url: "https://github.com/reown-com/yttrium/releases/download/0.9.57/libyttrium.xcframework.zip",
-        checksum: "3a2a36a251aafabb8f64780bff826d2088ce6a0a92a8934d7ac2f2b18667e2fa"
-=======
         url: "https://github.com/reown-com/yttrium/releases/download/0.9.68/libyttrium.xcframework.zip",
         checksum: "3374bca5bb216ab5a782305ef806cd19d5ef64a9537a9aad68b10ea8a7dfcbf9"
     )
@@ -28,7 +24,6 @@
         name: "YttriumUtilsXCFramework",
         url: "https://github.com/reown-com/yttrium/releases/download/0.9.64/libyttrium-utils.xcframework.zip",
         checksum: "4c344ef8463f39dce1e5c7e0d58bd2b27be2cfb882e33ff48b8810858f045d37"
->>>>>>> ed8e8f5a
     )
 
 let package = Package(
