// swift-tools-version:5.10
import PackageDescription
import Foundation

let useLocalRustXcframework = ProcessInfo.processInfo.environment["USE_LOCAL_RUST_XCFRAMEWORK"] == "1"

let yttriumXcframeworkTarget: Target = useLocalRustXcframework ?
    .binaryTarget(
        name: "YttriumXCFramework",
        path: "target/ios/libyttrium.xcframework"
    ) :
    .binaryTarget(
        name: "YttriumXCFramework",
<<<<<<< HEAD
        url: "https://github.com/reown-com/yttrium/releases/download/0.9.65/libyttrium.xcframework.zip",
        checksum: "e9043cf2ec144932537f90166511b64b193d51e9dd3a52eb9959582a23ab69a3"
=======
        url: "https://github.com/reown-com/yttrium/releases/download/0.9.63/libyttrium.xcframework.zip",
        checksum: "11f6ce0414bfe19ce15e2babf136cce76664bb139123c29760c1609167c2ff99"
>>>>>>> 04fa37bd
    )

let yttriumUtilsXcframeworkTarget: Target = useLocalRustXcframework ?
    .binaryTarget(
        name: "YttriumUtilsXCFramework",
        path: "target/ios-utils/libyttrium-utils.xcframework"
    ) :
    .binaryTarget(
        name: "YttriumUtilsXCFramework",
<<<<<<< HEAD
        url: "https://github.com/reown-com/yttrium/releases/download/0.9.66/libyttrium-utils.xcframework.zip",
        checksum: "2d2b5ebe107d07a3da28b1e7d1af8fbd5c452874e0ab63704f109ebff914e1c0"
=======
        url: "https://github.com/reown-com/yttrium/releases/download/0.9.64/libyttrium-utils.xcframework.zip",
        checksum: "4c344ef8463f39dce1e5c7e0d58bd2b27be2cfb882e33ff48b8810858f045d37"
>>>>>>> 04fa37bd
    )

let package = Package(
    name: "Yttrium",
    platforms: [
        .iOS(.v13), .macOS(.v11)
    ],
    products: [
        .library(
            name: "Yttrium",
            targets: ["Yttrium"]
        ),
        .library(
            name: "YttriumUtils",
            targets: ["YttriumUtils"]
        ),
    ],
    targets: [
        yttriumXcframeworkTarget,
        yttriumUtilsXcframeworkTarget,
        .target(
            name: "Yttrium",
            dependencies: ["YttriumXCFramework"],
            path: "platforms/swift/Sources/Yttrium",
            publicHeadersPath: ".",
            cSettings: [
                .headerSearchPath(".")
            ]
        ),
        .target(
            name: "YttriumUtils",
            dependencies: ["YttriumUtilsXCFramework"],
            path: "platforms/swift/Sources/YttriumUtils",
            publicHeadersPath: ".",
            cSettings: [
                .headerSearchPath(".")
            ]
        )
    ]
)<|MERGE_RESOLUTION|>--- conflicted
+++ resolved
@@ -11,13 +11,8 @@
     ) :
     .binaryTarget(
         name: "YttriumXCFramework",
-<<<<<<< HEAD
-        url: "https://github.com/reown-com/yttrium/releases/download/0.9.65/libyttrium.xcframework.zip",
-        checksum: "e9043cf2ec144932537f90166511b64b193d51e9dd3a52eb9959582a23ab69a3"
-=======
         url: "https://github.com/reown-com/yttrium/releases/download/0.9.63/libyttrium.xcframework.zip",
         checksum: "11f6ce0414bfe19ce15e2babf136cce76664bb139123c29760c1609167c2ff99"
->>>>>>> 04fa37bd
     )
 
 let yttriumUtilsXcframeworkTarget: Target = useLocalRustXcframework ?
@@ -27,13 +22,8 @@
     ) :
     .binaryTarget(
         name: "YttriumUtilsXCFramework",
-<<<<<<< HEAD
-        url: "https://github.com/reown-com/yttrium/releases/download/0.9.66/libyttrium-utils.xcframework.zip",
-        checksum: "2d2b5ebe107d07a3da28b1e7d1af8fbd5c452874e0ab63704f109ebff914e1c0"
-=======
         url: "https://github.com/reown-com/yttrium/releases/download/0.9.64/libyttrium-utils.xcframework.zip",
         checksum: "4c344ef8463f39dce1e5c7e0d58bd2b27be2cfb882e33ff48b8810858f045d37"
->>>>>>> 04fa37bd
     )
 
 let package = Package(
