--- conflicted
+++ resolved
@@ -4,7 +4,7 @@
 set -u
 
 PACKAGE_NAME="yttrium"
-FEATURES="ios,erc6492_client"
+FEATURES="ios,erc6492_client,sign_client"
 fat_simulator_lib_dir="target/ios-simulator-fat/uniffi-release-swift"
 swift_package_dir="platforms/swift/Sources/Yttrium"
 
@@ -25,11 +25,7 @@
   cargo build \
     --lib --profile=uniffi-release-swift \
     --no-default-features \
-<<<<<<< HEAD
-    --features=ios,erc6492_client,chain_abstraction_client,sign_client,eip155 \
-=======
     --features=$FEATURES \
->>>>>>> ed8e8f5a
     --target aarch64-apple-ios \
     -p yttrium
 
@@ -56,11 +52,7 @@
   cargo build \
     --lib --profile=uniffi-release-swift \
     --no-default-features \
-<<<<<<< HEAD
-    --features=ios,erc6492_client,chain_abstraction_client,sign_client,eip155 \
-=======
     --features=$FEATURES \
->>>>>>> ed8e8f5a
     --target x86_64-apple-ios \
     -p yttrium
 
@@ -87,11 +79,7 @@
   cargo build \
     --lib --profile=uniffi-release-swift \
     --no-default-features \
-<<<<<<< HEAD
-    --features=ios,erc6492_client,chain_abstraction_client,sign_client,eip155 \
-=======
     --features=$FEATURES \
->>>>>>> ed8e8f5a
     --target aarch64-apple-ios-sim \
     -p yttrium
 
@@ -106,32 +94,10 @@
 
 generate_ffi() {
   echo "Generating framework module mapping and FFI bindings..."
-<<<<<<< HEAD
-  cargo run -p yttrium --no-default-features --features=ios,erc6492_client,chain_abstraction_client,sign_client,eip155,uniffi/cli --bin uniffi-bindgen generate \
-      --library "target/aarch64-apple-ios/uniffi-release-swift/lib$1.dylib" \
-      --language swift \
-      --out-dir target/uniffi-xcframework-staging
-
-  # Create yttriumFFI subdirectory for headers
-  mkdir -p target/uniffi-xcframework-staging/yttriumFFI
-
-  # Concatenate the module maps in yttriumFFI directory
-  echo "Creating module.modulemap"
-  cat target/uniffi-xcframework-staging/yttriumFFI.modulemap \
-      > target/uniffi-xcframework-staging/yttriumFFI/module.modulemap
-
-  # Move headers to yttriumFFI directory
-  mv target/uniffi-xcframework-staging/*.h target/uniffi-xcframework-staging/yttriumFFI/
-
-  # Copy only Swift files to Swift package directory
-  mkdir -p "$swift_package_dir"
-  cp target/uniffi-xcframework-staging/*.swift "$swift_package_dir/"
-=======
   cargo run -p yttrium --no-default-features --features=$FEATURES,uniffi/cli --bin uniffi-bindgen generate \
     --library target/aarch64-apple-ios/uniffi-release-swift/lib$PACKAGE_NAME.dylib \
     --language swift \
     --out-dir target/uniffi-xcframework-staging
->>>>>>> ed8e8f5a
 }
 
 build_xcframework() {
