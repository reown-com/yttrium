--- conflicted
+++ resolved
@@ -1,8 +1,8 @@
 uniffi::setup_scaffolding!();
 
 use alloy::primitives::{
-    Address as FFIAddress, Bytes as FFIBytes, Uint, U128 as FFIU128,
-    U256 as FFIU256, U64 as FFIU64,
+    ruint::aliases::U256, Address as FFIAddress, Bytes as FFIBytes, Uint,
+    U128 as FFIU128, U256 as FFIU256, U64 as FFIU64,
 };
 // Force import of this crate to ensure that the code is actually generated
 #[allow(unused_imports)]
@@ -26,17 +26,9 @@
 use {
     alloy::{
         network::Ethereum,
-<<<<<<< HEAD
-        primitives::{
-            ruint::aliases::U256, Address as FFIAddress, Bytes as FFIBytes,
-            Uint, U128 as FFIU128, U256 as FFIU256, U64 as FFIU64,
-        },
         providers::{Provider, ReqwestProvider},
         sol,
-        sol_types::{SolCall, SolStruct},
-=======
-        providers::{Provider, ReqwestProvider},
->>>>>>> 05196b98
+        sol_types::SolCall,
     },
     relay_rpc::domain::ProjectId,
     std::time::Duration,
