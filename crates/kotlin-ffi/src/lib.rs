uniffi::setup_scaffolding!();

use {
    alloy::{
        network::Ethereum,
        primitives::{
            Address as FFIAddress, Bytes as FFIBytes, Uint, U128 as FFIU128,
            U256 as FFIU256, U64 as FFIU64,
        },
        providers::{Provider, ReqwestProvider},
        sol_types::SolStruct,
    },
    relay_rpc::domain::ProjectId,
    std::time::Duration,
    yttrium::{
        account_client::AccountClient as YAccountClient,
        chain_abstraction::{
            api::{
                prepare::{PrepareResponse, PrepareResponseAvailable},
                status::{StatusResponse, StatusResponseCompleted},
                InitialTransaction,
            },
            client::Client,
            currency::Currency,
            ui_fields::UiFields,
        },
        config::Config,
        execution::{
<<<<<<< HEAD
            send::safe_test::{self, OwnerSignature, PreparedSendTransaction},
=======
            send::safe_test::{
                self, Address as FFIAddress, DoSendTransactionParams,
                OwnerSignature, PreparedSendTransaction,
            },
>>>>>>> 7027ee9e
            Execution,
        },
        smart_accounts::{
            account_address::AccountAddress as FfiAccountAddress,
            safe::{SignOutputEnum, SignStep3Params},
        },
    },
};

uniffi::custom_type!(FFIAddress, String, {
    try_lift: |val| Ok(val.parse()?),
    lower: |obj| obj.to_string(),
});
uniffi::custom_type!(FfiAccountAddress, FFIAddress, {
    try_lift: |val| Ok(val.into()),
    lower: |obj| obj.into(),
});

fn uint_to_hex<const BITS: usize, const LIMBS: usize>(
    obj: Uint<BITS, LIMBS>,
) -> String {
    format!("0x{obj:x}")
}

uniffi::custom_type!(FFIU64, String, {
    try_lift: |val| Ok(val.parse()?),
    lower: |obj| uint_to_hex(obj),
});

uniffi::custom_type!(FFIU128, String, {
    try_lift: |val| Ok(val.parse()?),
    lower: |obj| uint_to_hex(obj),
});

uniffi::custom_type!(FFIU256, String, {
    try_lift: |val| Ok(val.parse()?),
    lower: |obj| uint_to_hex(obj),
});

uniffi::custom_type!(FFIBytes, String, {
    try_lift: |val| Ok(val.parse()?),
    lower: |obj| obj.to_string(),
});

#[derive(Clone, Copy, Debug, PartialEq, Eq, uniffi::Record)]
pub struct Eip1559Estimation {
    /// The base fee per gas.
    pub max_fee_per_gas: FFIU128,
    /// The max priority fee per gas.
    pub max_priority_fee_per_gas: FFIU128,
}

impl From<alloy::providers::utils::Eip1559Estimation> for Eip1559Estimation {
    fn from(source: alloy::providers::utils::Eip1559Estimation) -> Self {
        Self {
            max_fee_per_gas: FFIU128::from(source.max_fee_per_gas),
            max_priority_fee_per_gas: FFIU128::from(
                source.max_priority_fee_per_gas,
            ),
        }
    }
}

#[derive(uniffi::Record)]
pub struct FfiPreparedSignature {
    pub message_hash: String,
}

#[derive(Debug, thiserror::Error, uniffi::Error)]
pub enum FFIError {
    #[error("General {0}")]
    General(String),
}

#[derive(uniffi::Object)]
pub struct FFIAccountClient {
    pub owner_address: FfiAccountAddress,
    pub chain_id: u64,
    account_client: YAccountClient,
}

#[derive(uniffi::Object)]
pub struct ChainAbstractionClient {
    pub project_id: String,
    client: Client,
}

#[uniffi::export(async_runtime = "tokio")]
impl ChainAbstractionClient {
    #[uniffi::constructor]
    pub fn new(project_id: String) -> Self {
        let client = Client::new(ProjectId::from(project_id.clone()));
        Self { project_id, client }
    }

    pub async fn prepare(
        &self,
        initial_transaction: InitialTransaction,
    ) -> Result<PrepareResponse, FFIError> {
        self.client
            .prepare(initial_transaction)
            .await
            .map_err(|e| FFIError::General(e.to_string()))
    }

    pub async fn get_ui_fields(
        &self,
        route_response: PrepareResponseAvailable,
        currency: Currency,
    ) -> Result<UiFields, FFIError> {
        self.client
            .get_ui_fields(route_response, currency)
            .await
            .map(Into::into)
            .map_err(|e| FFIError::General(e.to_string()))
    }

    pub async fn status(
        &self,
        orchestration_id: String,
    ) -> Result<StatusResponse, FFIError> {
        self.client
            .status(orchestration_id)
            .await
            .map_err(|e| FFIError::General(e.to_string()))
    }

    pub async fn wait_for_success_with_timeout(
        &self,
        orchestration_id: String,
        check_in: u64,
        timeout: u64,
    ) -> Result<StatusResponseCompleted, FFIError> {
        self.client
            .wait_for_success_with_timeout(
                orchestration_id,
                Duration::from_secs(check_in),
                Duration::from_secs(timeout),
            )
            .await
            .map_err(|e| FFIError::General(e.to_string()))
    }

    pub async fn estimate_fees(
        &self,
        chain_id: String,
    ) -> Result<Eip1559Estimation, FFIError> {
        let url = format!(
            "https://rpc.walletconnect.com/v1?chainId={chain_id}&projectId={}",
            self.project_id
        )
        .parse()
        .expect("Invalid RPC URL");
        let provider = ReqwestProvider::<Ethereum>::new_http(url);
        provider
            .estimate_eip1559_fees(None)
            .await
            .map(Into::into)
            .map_err(|e| FFIError::General(e.to_string()))
    }

    pub async fn erc20_token_balance(
        &self,
        chain_id: &str,
        token: FFIAddress,
        owner: FFIAddress,
    ) -> Result<FFIU256, FFIError> {
        self.client
            .erc20_token_balance(chain_id, token, owner)
            .await
            .map_err(|e| FFIError::General(e.to_string()))
    }
}

#[uniffi::export(async_runtime = "tokio")]
impl FFIAccountClient {
    #[uniffi::constructor]
    pub fn new(
        owner: FfiAccountAddress,
        chain_id: u64,
        config: Config,
    ) -> Self {
        let account_client = YAccountClient::new(owner, chain_id, config);
        Self { owner_address: owner, chain_id, account_client }
    }

    pub fn chain_id(&self) -> u64 {
        self.chain_id
    }

    pub async fn get_address(&self) -> Result<String, FFIError> {
        self.account_client
            .get_address()
            .await
            .map(|address| address.to_string())
            .map_err(|e| FFIError::General(e.to_string()))
    }

    pub fn prepare_sign_message(
        &self,
        message_hash: String,
    ) -> FfiPreparedSignature {
        let res = self
            .account_client
            .prepare_sign_message(message_hash.parse().unwrap());
        let hash = res.safe_message.eip712_signing_hash(&res.domain);
        FfiPreparedSignature { message_hash: hash.to_string() }
    }

    pub async fn do_sign_message(
        &self,
        signatures: Vec<safe_test::OwnerSignature>,
    ) -> Result<SignOutputEnum, FFIError> {
        self.account_client
            .do_sign_message(signatures)
            .await
            .map_err(|e| FFIError::General(e.to_string()))
    }

    pub async fn finalize_sign_message(
        &self,
        signatures: Vec<safe_test::OwnerSignature>,
        sign_step_3_params: SignStep3Params,
    ) -> Result<FFIBytes, FFIError> {
        self.account_client
            .finalize_sign_message(signatures, sign_step_3_params)
            .await
            .map_err(|e| FFIError::General(e.to_string()))
    }

    pub async fn prepare_send_transactions(
        &self,
        transactions: Vec<Execution>,
    ) -> Result<PreparedSendTransaction, FFIError> {
        self.account_client
            .prepare_send_transactions(transactions)
            .await
            .map_err(|e| FFIError::General(e.to_string()))
    }

    pub async fn do_send_transactions(
        &self,
        signatures: Vec<OwnerSignature>,
        do_send_transaction_params: DoSendTransactionParams,
    ) -> Result<String, FFIError> {
        Ok(self
            .account_client
            .do_send_transactions(signatures, do_send_transaction_params)
            .await
            .map_err(|e| FFIError::General(e.to_string()))?
            .to_string())
    }

    pub async fn wait_for_user_operation_receipt(
        &self,
        user_operation_hash: String,
    ) -> Result<String, FFIError> {
        self.account_client
            .wait_for_user_operation_receipt(
                user_operation_hash.parse().map_err(|e| {
                    FFIError::General(format!(
                        "Parsing user_operation_hash: {e}"
                    ))
                })?,
            )
            .await
            .iter()
            .map(serde_json::to_string)
            .collect::<Result<String, serde_json::Error>>()
            .map_err(|e| FFIError::General(e.to_string()))
    }
}

#[cfg(test)]
mod tests {
    use {
        super::*,
        alloy::{
            network::Ethereum,
            primitives::{address, bytes},
            providers::{Provider, ReqwestProvider},
        },
    };

    #[tokio::test]
    #[ignore = "run manually"]
    async fn estimate_fees() {
        let chain_id = "eip155:42161";
        let project_id = std::env::var("REOWN_PROJECT_ID").unwrap();
        let url = format!(
            "https://rpc.walletconnect.com/v1?chainId={chain_id}&projectId={project_id}")
        .parse()
        .expect("Invalid RPC URL");
        let provider = ReqwestProvider::<Ethereum>::new_http(url);

        let estimate = provider.estimate_eip1559_fees(None).await.unwrap();

        println!("estimate: {estimate:?}");
    }

    #[test]
    fn test_address_lower() {
        let ffi_u64 = address!("abababababababababababababababababababab");
        let u = ::uniffi::FfiConverter::<crate::UniFfiTag>::lower(ffi_u64);
        let s: String =
            ::uniffi::FfiConverter::<crate::UniFfiTag>::try_lift(u).unwrap();
        assert_eq!(s, format!("0xABaBaBaBABabABabAbAbABAbABabababaBaBABaB"));
    }

    #[test]
    fn test_u64_lower() {
        let num = 1234567890;
        let ffi_u64 = FFIU64::from(num);
        let u = ::uniffi::FfiConverter::<crate::UniFfiTag>::lower(ffi_u64);
        let s: String =
            ::uniffi::FfiConverter::<crate::UniFfiTag>::try_lift(u).unwrap();
        assert_eq!(s, format!("0x{num:x}"));
    }

    #[test]
    fn test_u128_lower() {
        let num = 1234567890;
        let ffi_u64 = FFIU128::from(num);
        let u = ::uniffi::FfiConverter::<crate::UniFfiTag>::lower(ffi_u64);
        let s: String =
            ::uniffi::FfiConverter::<crate::UniFfiTag>::try_lift(u).unwrap();
        assert_eq!(s, format!("0x{num:x}"));
    }

    #[test]
    fn test_u256_lower() {
        let num = 1234567890;
        let ffi_u64 = FFIU256::from(num);
        let u = ::uniffi::FfiConverter::<crate::UniFfiTag>::lower(ffi_u64);
        let s: String =
            ::uniffi::FfiConverter::<crate::UniFfiTag>::try_lift(u).unwrap();
        assert_eq!(s, format!("0x{num:x}"));
    }

    #[test]
    fn test_bytes_lower() {
        let ffi_u64 = bytes!("aabbccdd");
        let u = ::uniffi::FfiConverter::<crate::UniFfiTag>::lower(ffi_u64);
        let s: String =
            ::uniffi::FfiConverter::<crate::UniFfiTag>::try_lift(u).unwrap();
        assert_eq!(s, format!("0xaabbccdd"));
    }
}<|MERGE_RESOLUTION|>--- conflicted
+++ resolved
@@ -26,14 +26,10 @@
         },
         config::Config,
         execution::{
-<<<<<<< HEAD
-            send::safe_test::{self, OwnerSignature, PreparedSendTransaction},
-=======
             send::safe_test::{
-                self, Address as FFIAddress, DoSendTransactionParams,
-                OwnerSignature, PreparedSendTransaction,
+                self, DoSendTransactionParams, OwnerSignature,
+                PreparedSendTransaction,
             },
->>>>>>> 7027ee9e
             Execution,
         },
         smart_accounts::{
