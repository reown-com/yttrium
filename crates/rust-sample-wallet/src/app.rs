use {
    crate::toast::{show_error_toast, show_success_toast},
    leptos::prelude::*,
    serde::{Deserialize, Serialize},
    std::{
        collections::HashMap,
        sync::{atomic::AtomicBool, Arc},
    },
    thaw::{
        Button, Dialog, DialogActions, DialogBody, DialogContent,
        DialogSurface, DialogTitle, Flex, Input, Label, Spinner,
        ToasterInjection,
    },
    yttrium::sign::{
        client::{generate_client_id_key, Client},
<<<<<<< HEAD
        client_types::{
            ConnectParams, RejectionReason, Session, SessionProposal, Storage,
        },
=======
        client_types::{ConnectParams, Session, SessionProposal},
>>>>>>> 28ab2955
        protocol_types::{
            Metadata, ProposalNamespace, SessionRequest, SessionRequestJsonRpc,
            SessionRequestJsonRpcResponse, SessionRequestJsonRpcResultResponse,
            SessionRequestRequest, SettleNamespace,
        },
        storage::Storage,
        IncomingSessionMessage, SecretKey, Topic,
    },
};

// TODO loading indicator for session request button while pending

// TODO expiring for sessions
// TODO expiring for pairing_keys
#[derive(Serialize, Deserialize, Clone)]
struct MyState {
    key: SecretKey,
    sessions: Vec<Session>,
    pairing_keys: HashMap<Topic, (u64, [u8; 32], [u8; 32])>,
    partial_sessions: HashMap<Topic, [u8; 32]>,
}

struct MySessionStore {
    key: String,
}

const WALLET_KEY: &str = "wc-wallet";
const APP_KEY: &str = "wc-app";

// fn read_wallet_storage() -> MyState {
//     read_local_storage("wc-wallet")
// }

// fn read_app_storage() -> MyState {
//     read_local_storage("wc-app")
// }

fn read_local_storage(key: &str) -> MyState {
    let state = web_sys::window()
        .unwrap()
        .local_storage()
        .unwrap()
        .unwrap()
        .get_item(key)
        .unwrap();
    if let Some(state) = state {
        if let Ok(state) = serde_json::from_str(&state) {
            state
        } else {
            MyState {
                key: generate_client_id_key(),
                sessions: Vec::new(),
                pairing_keys: HashMap::new(),
                partial_sessions: HashMap::new(),
            }
        }
    } else {
        MyState {
            key: generate_client_id_key(),
            sessions: Vec::new(),
            pairing_keys: HashMap::new(),
            partial_sessions: HashMap::new(),
        }
    }
}

// fn write_wallet_storage(state: MyState) {
//     write_local_storage("wc-wallet", state);
// }

// fn write_app_storage(state: MyState) {
//     write_local_storage("wc-app", state);
// }

fn write_local_storage(key: &str, state: MyState) {
    web_sys::window()
        .unwrap()
        .local_storage()
        .unwrap()
        .unwrap()
        .set_item(key, &serde_json::to_string(&state).unwrap())
        .unwrap();
}

impl Storage for MySessionStore {
    fn get_all_sessions(&self) -> Vec<Session> {
        read_local_storage(&self.key).sessions
    }

    fn add_session(&self, session: Session) {
        let mut state = read_local_storage(&self.key);
        state.sessions.push(session);
        write_local_storage(&self.key, state);
    }

    fn delete_session(&self, topic: Topic) {
        let mut state = read_local_storage(&self.key);
        state.sessions.retain(|session| session.topic != topic);
        write_local_storage(&self.key, state);
    }

    fn get_session(&self, topic: Topic) -> Option<Session> {
        read_local_storage(&self.key)
            .sessions
            .into_iter()
            .find(|session| session.topic == topic)
    }

    fn get_all_topics(&self) -> Vec<Topic> {
        read_local_storage(&self.key)
            .sessions
            .iter()
            .map(|session| session.topic.clone())
            .chain(read_local_storage(&self.key).pairing_keys.keys().cloned())
            .chain(
                read_local_storage(&self.key).partial_sessions.keys().cloned(),
            )
            .collect()
    }

    fn get_decryption_key_for_topic(&self, topic: Topic) -> Option<[u8; 32]> {
        read_local_storage(&self.key)
            .sessions
            .into_iter()
            .find(|session| session.topic == topic)
            .map(|session| session.session_sym_key)
            .or_else(|| {
                read_local_storage(&self.key)
                    .pairing_keys
                    .get(&topic)
                    .map(|(_, sym_key, _)| *sym_key)
            })
            .or_else(|| {
                read_local_storage(&self.key)
                    .partial_sessions
                    .get(&topic)
                    .copied()
            })
    }

    fn save_pairing(
        &self,
        topic: Topic,
        rpc_id: u64,
        sym_key: [u8; 32],
        self_key: [u8; 32],
    ) {
        let mut state = read_local_storage(&self.key);
        state.pairing_keys.insert(topic, (rpc_id, sym_key, self_key));
        write_local_storage(&self.key, state);
    }

    fn get_pairing(
        &self,
        topic: Topic,
        _rpc_id: u64,
    ) -> Option<([u8; 32], [u8; 32])> {
        read_local_storage(&self.key)
            .pairing_keys
            .get(&topic)
            .map(|(_, sym_key, self_key)| (*sym_key, *self_key))
    }

    fn save_partial_session(&self, topic: Topic, sym_key: [u8; 32]) {
        let mut state = read_local_storage(&self.key);
        state.partial_sessions.insert(topic, sym_key);
        write_local_storage(&self.key, state);
    }
}

// TODO reject session request

#[component]
pub fn App() -> impl IntoView {
    let toaster = ToasterInjection::expect_context();

    let wallet_sessions = RwSignal::new(Vec::new());
    let app_sessions = RwSignal::new(Vec::new());

    let pairing_uri = RwSignal::new(String::new());

    struct Clients {
        wallet_client: Client,
        app_client: Client,
    }
    let clients =
        StoredValue::new(None::<std::sync::Arc<tokio::sync::Mutex<Clients>>>);

    let pairing_request =
        RwSignal::new(None::<RwSignal<Option<SessionProposal>>>);
    let pairing_request_open = RwSignal::new(false);
    let pair_action = Action::new({
        move |pairing_uri: &String| {
            let signal = RwSignal::new(None::<SessionProposal>);
            pairing_request_open.set(true);
            pairing_request.set(Some(signal));
            let client = clients.read_value().as_ref().unwrap().clone();
            let pairing_uri = pairing_uri.clone();
            async move {
                let mut client = client.lock().await;
                match client.wallet_client.pair(&pairing_uri).await {
                    Ok(pairing) => {
                        signal.set(Some(pairing));
                    }
                    Err(e) => {
                        show_error_toast(
                            toaster,
                            format!("Pairing failed: {e}"),
                        );
                        pairing_request_open.set(false);
                        leptos::task::spawn_local(async move {
                            yttrium::time::sleep(
                                std::time::Duration::from_secs(1),
                            )
                            .await;
                            pairing_request.set(None);
                        });
                    }
                }
            }
        }
    });

    let approve_pairing_action = Action::new({
        move |pairing: &SessionProposal| {
            let pairing = pairing.clone();
            let client = clients.read_value().as_ref().unwrap().clone();
            async move {
                let mut client_guard = client.lock().await;

                let mut namespaces = HashMap::new();
                for (namespace, namespace_proposal) in
                    pairing.optional_namespaces.clone().unwrap()
                {
                    let accounts = namespace_proposal
                        .chains
                        .iter()
                        .map(|chain| {
                            format!(
                                "{}:{}",
                                chain,
                                "0x0000000000000000000000000000000000000000"
                            )
                        })
                        .collect();
                    let namespace_settle = SettleNamespace {
                        accounts,
                        methods: namespace_proposal.methods,
                        events: namespace_proposal.events,
                        chains: namespace_proposal.chains,
                    };
                    namespaces.insert(namespace, namespace_settle);
                }
                tracing::debug!("namespaces: {:?}", namespaces);

                let metadata = Metadata {
                    name: "Reown Rust Sample Wallet".to_string(),
                    description: "Reown Rust Sample Wallet".to_string(),
                    url: "https://reown.com".to_string(),
                    icons: vec![],
                    verify_url: None,
                    redirect: None,
                };

                match client_guard
                    .wallet_client
                    .approve(pairing, namespaces, metadata)
                    .await
                {
                    Ok(_approved_session) => {
                        leptos::task::spawn_local(async move {
                            show_success_toast(
                                toaster,
                                "Pairing approved".to_owned(),
                            );
                            pairing_request_open.set(false);

                            yttrium::time::sleep(
                                std::time::Duration::from_secs(1),
                            )
                            .await;
                            pairing_request.set(None);
                        });
                    }
                    Err(e) => {
                        show_error_toast(
                            toaster,
                            format!("Approval failed: {e}"),
                        );
                    }
                }
            }
        }
    });

    let reject_pairing_action = Action::new({
        move |pairing: &SessionProposal| {
            let pairing = pairing.clone();
            let client = clients.read_value().as_ref().unwrap().clone();
            async move {
                let mut client = client.lock().await;
                match client
                    .wallet_client
<<<<<<< HEAD
                    .reject(pairing, RejectionReason::UserRejected)
=======
                    .reject(
                        pairing,
                        yttrium::sign::client_types::RejectionReason::UserRejected,
                    )
>>>>>>> 28ab2955
                    .await
                {
                    Ok(_) => {
                        show_success_toast(
                            toaster,
                            "Pairing rejected".to_owned(),
                        );
                        pairing_request_open.set(false);

                        yttrium::time::sleep(std::time::Duration::from_secs(1))
                            .await;
                        pairing_request.set(None);
                    }
                    Err(e) => {
                        show_error_toast(
                            toaster,
                            format!("Pairing rejection failed: {e}"),
                        );
                    }
                }
            }
        }
    });

    let signature_request =
        RwSignal::new(None::<(Topic, SessionRequestJsonRpc)>);
    let signature_request_open = RwSignal::new(false);
    let session_request_action = Action::new({
        move |request: &(Topic, SessionRequestJsonRpc)| {
            let request = request.clone();
            let client = clients.read_value().as_ref().unwrap().clone();
            async move {
                let mut client = client.lock().await;
                match client
                    .wallet_client
                    .respond(
                        request.0,
                        SessionRequestJsonRpcResponse::Result(
                            SessionRequestJsonRpcResultResponse {
                                id: request.1.id,
                                jsonrpc: "2.0".to_string(),
                                result: "0x0".to_string().into(),
                            },
                        ),
                    )
                    .await
                {
                    Ok(_) => {
                        signature_request_open.set(false);
                        leptos::task::spawn_local(async move {
                            yttrium::time::sleep(
                                std::time::Duration::from_secs(1),
                            )
                            .await;
                            signature_request.set(None);
                        });
                        show_success_toast(
                            toaster,
                            "Signature approved".to_owned(),
                        );
                    }
                    Err(e) => {
                        show_error_toast(
                            toaster,
                            format!("Signature approval failed: {e}"),
                        );
                    }
                }
            }
        }
    });
    let session_request_reject_action = Action::new({
        move |_request: &(Topic, SessionRequestJsonRpc)| async move {
            show_error_toast(
                toaster,
                "Signature rejection not yet supported".to_owned(),
            );
        }
    });

    let connect_uri = RwSignal::new(None::<Option<String>>);
    let connect_action = Action::new({
        move |_request: &()| {
            connect_uri.set(Some(None));
            let client = clients.read_value().as_ref().unwrap().clone();
            async move {
                let mut client = client.lock().await;
                match client
                    .app_client
                    .connect(
                        ConnectParams {
                            optional_namespaces: HashMap::from([(
                                "eip155".to_string(),
                                ProposalNamespace {
                                    chains: vec!["eip155:11155111".to_string()],
                                    methods: vec!["personal_sign".to_string()],
                                    events: vec![],
                                },
                            )]),
                            session_properties: None,
                            scoped_properties: None,
                        },
                        Metadata {
                            name: "Reown Rust Sample App".to_string(),
                            description: "Reown Rust Sample App".to_string(),
                            url: "https://reown.com".to_string(),
                            icons: vec![],
                            verify_url: None,
                            redirect: None,
                        },
                    )
                    .await
                {
                    Ok(connect_result) => {
                        connect_uri.set(Some(Some(connect_result.uri)));
                        leptos::task::spawn_local(async move {
                            yttrium::time::sleep(
                                std::time::Duration::from_secs(5 * 60), // TODO use actual expiry
                            )
                            .await;
                            connect_uri.set(None);
                            show_error_toast(
                                toaster,
                                "Connection expired".to_owned(),
                            );
                        });
                    }
                    Err(e) => {
                        show_error_toast(
                            toaster,
                            format!("Connection propose failed: {e}"),
                        );
                    }
                }
            }
        }
    });

    let unmounted = Arc::new(AtomicBool::new(false));
    on_cleanup({
        let unmounted = unmounted.clone();
        move || {
            unmounted.store(true, std::sync::atomic::Ordering::Relaxed);
        }
    });

    Effect::new({
        let unmounted = unmounted.clone();
        move |_| {
            let unmounted = unmounted.clone();

            wallet_sessions.set(read_local_storage(WALLET_KEY).sessions);
            app_sessions.set(read_local_storage(APP_KEY).sessions);

            clients.update_value(|client| {
                assert!(client.is_none());

                let (new_wallet_client, mut wallet_request_rx) = Client::new(
                    std::option_env!("REOWN_PROJECT_ID").unwrap_or("").into(),
                    read_local_storage(WALLET_KEY).key,
                    Arc::new(MySessionStore {
                        key: WALLET_KEY.to_string(),
                    }),
                );
                let (new_app_client, mut app_request_rx) = Client::new(
                    std::option_env!("REOWN_PROJECT_ID").unwrap_or("").into(),
                    read_local_storage(APP_KEY).key,
                    Arc::new(MySessionStore {
                        key: APP_KEY.to_string(),
                    }),
                );

                let client_arc = Arc::new(tokio::sync::Mutex::new(Clients {
                    wallet_client: new_wallet_client,
                    app_client: new_app_client,
                }));
                *client = Some(client_arc.clone());

                leptos::task::spawn_local(async move {
                    {
                        let mut clients = client_arc.lock().await;
                        clients.wallet_client.start();
                        clients.app_client.start();
                        clients.wallet_client.online();
                        clients.app_client.online();
                    }
                    while !unmounted.load(std::sync::atomic::Ordering::Relaxed)
                    {
                        tokio::select!{
                            wallet_request = wallet_request_rx.recv() => {
                                match wallet_request {
                                    Some((topic, message)) => {
                                        wallet_sessions.set(read_local_storage(WALLET_KEY).sessions);
                                        match message {
                                            IncomingSessionMessage::SessionRequest(request) => {
                                                tracing::info!(
                                                    "signature request on topic: {:?}: {:?}",
                                                    topic,
                                                    request
                                                );
                                                match request.params.request.method.as_str() {
                                                    "personal_sign" => {
                                                        signature_request_open.set(true);
                                                        signature_request.set(Some((topic, request)));
                                                    }
                                                    method => {
                                                        tracing::error!(
                                                            "Unexpected method: {method}"
                                                        );
                                                    }
                                                }
                                            }
                                            IncomingSessionMessage::Disconnect(id, topic) => {
                                                tracing::info!(
                                                    "session delete on topic: {id}: {topic}",
                                                );
                                            }
                                            IncomingSessionMessage::SessionEvent(id, topic, params) => {
                                                tracing::info!(
                                                    "session event on topic: {id}: {topic}: {params:?}",
                                                );
                                            }
                                            IncomingSessionMessage::SessionUpdate(id, topic, params) => {
                                                tracing::info!(
                                                    "session update on topic: {id}: {topic}: {params:?}",
                                                );
                                            }
                                            IncomingSessionMessage::SessionExtend(id, topic) => {
                                                tracing::info!(
                                                    "session extend on topic: {id}: {topic}",
                                                );
                                            }
                                            IncomingSessionMessage::SessionConnect(id) => {
                                                tracing::info!(
                                                    "session connect on topic: {id}",
                                                );
                                            }
                                            IncomingSessionMessage::SessionRequestResponse(id, topic, response) => {
                                                tracing::info!(
                                                    "session request response on topic: {topic}: {id}: {response:?}",
                                                );
                                            }
                                        }
                                    }
                                    None => break,
                                }
                            }
                            app_request = app_request_rx.recv() => {
                                match app_request {
                                    Some((topic, message)) => {
                                        app_sessions.set(read_local_storage(APP_KEY).sessions);
                                        match message {
                                            IncomingSessionMessage::SessionConnect(id) => {
                                                tracing::info!(
                                                    "(app) session connect on topic: {topic}: {id}",
                                                );
                                                connect_uri.set(None);
                                            }
                                            IncomingSessionMessage::SessionRequestResponse(id, topic, response) => {
                                                tracing::info!(
                                                    "(app) session request response on topic: {topic}: {id}: {response:?}",
                                                );
                                                match response {
                                                    SessionRequestJsonRpcResponse::Result(result) => {
                                                        show_success_toast(
                                                            toaster,
                                                            format!("Session request result: {}", serde_json::to_string(&result.result).unwrap()),
                                                        );
                                                    }
                                                    SessionRequestJsonRpcResponse::Error(error) => {
                                                        show_error_toast(
                                                            toaster,
                                                            format!("Session request error: {}", serde_json::to_string(&error.error).unwrap()),
                                                        );
                                                    }
                                                }
                                            }
                                            e => {
                                                tracing::error!(
                                                    "Unexpected message: {e:?}"
                                                );
                                            }
                                        }
                                    }
                                    None => break,
                                }
                            }
                        }
                    }
                });
            });
        }
    });

    view! {
        <Flex vertical=true>
            <Flex>
                <Label prop:for="pairing-uri">"Pairing URI"</Label>
                <Input id="pairing-uri" value=pairing_uri />
                <Button
                    loading=pair_action.pending()
                    on_click=move |_| {
                        pair_action.dispatch(pairing_uri.get());
                        pairing_uri.set(String::new());
                    }
                >
                    "Pair"
                </Button>
            </Flex>
            <Flex>
                <Button on_click=move |_| {
                    connect_action.dispatch(());
                }>"Connect"</Button>
            </Flex>
            <ul>
                {move || {
                    wallet_sessions
                        .get()
                        .iter()
                        .map(|session| {
                            let topic = session.topic.clone();
                            view! {
                                <li>
                                    <Flex>
                                        "Wallet session"
                                        <Button on_click=move |_| {
                                            let topic = topic.clone();
                                            leptos::task::spawn_local(async move {
                                                let client = clients.read_value().as_ref().unwrap().clone();
                                                let mut client = client.lock().await;
                                                match client.wallet_client.disconnect(topic).await {
                                                    Ok(_) => {
                                                        show_success_toast(toaster, "Disconnected".to_owned());
                                                    }
                                                    Err(e) => {
                                                        show_error_toast(
                                                            toaster,
                                                            format!("Disconnect failed: {e}"),
                                                        );
                                                    }
                                                }
                                            });
                                        }>"Disconnect"</Button>
                                    </Flex>
                                </li>
                            }
                        })
                        .collect::<Vec<_>>()
                }}
            </ul>
            <ul>
                {move || {
                    app_sessions
                        .get()
                        .iter()
                        .map(|session| {
                            let topic = session.topic.clone();
                            let topic2 = session.topic.clone();
                            view! {
                                <li>
                                    <Flex>
                                        "App session"
                                        <Button on_click=move |_| {
                                            let topic = topic.clone();
                                            leptos::task::spawn_local(async move {
                                                let client = clients.read_value().as_ref().unwrap().clone();
                                                let mut client = client.lock().await;
                                                match client.app_client.disconnect(topic).await {
                                                    Ok(_) => {
                                                        show_success_toast(
                                                            toaster,
                                                            "Disconnected (app)".to_owned(),
                                                        );
                                                    }
                                                    Err(e) => {
                                                        show_error_toast(
                                                            toaster,
                                                            format!("Disconnect failed (app): {e}"),
                                                        );
                                                    }
                                                }
                                            });
                                        }>"Disconnect"</Button>
                                        <Button on_click=move |_| {
                                            let topic = topic2.clone();
                                            leptos::task::spawn_local(async move {
                                                let client = clients.read_value().as_ref().unwrap().clone();
                                                let mut client = client.lock().await;
                                                match client.app_client.request(topic, SessionRequest {
                                                    chain_id: "eip155:11155111".to_string(),
                                                    request: SessionRequestRequest {
                                                        method: "personal_sign".to_string(),
                                                        params: serde_json::Value::Null,
                                                        expiry: None,
                                                    },
                                                }).await {
                                                    Ok(_) => {
                                                        show_success_toast(
                                                            toaster,
                                                            "Successfully requested (app)".to_owned(),
                                                        );
                                                    }
                                                    Err(e) => {
                                                        show_error_toast(
                                                            toaster,
                                                            format!("Request failed (app): {e}"),
                                                        );
                                                    }
                                                }
                                            });
                                        }>"Request"</Button>
                                    </Flex>
                                </li>
                            }
                        })
                        .collect::<Vec<_>>()
                }}
            </ul>
        </Flex>
        {move || {
            pairing_request
                .get()
                .map(|request| {
                    view! {
                        <Dialog open=pairing_request_open>
                            <DialogSurface>
                                <DialogBody>
                                    <DialogTitle>"Approve pairing"</DialogTitle>
                                    {move || {
                                        request
                                            .get()
                                            .map(|request| {
                                                // TODO avoid flash here
                                                view! {
                                                    <DialogContent>{format!("{request:?}")}</DialogContent>
                                                    <DialogActions>
                                                        <Button
                                                            loading=approve_pairing_action.pending()
                                                            on_click={
                                                                let request = request.clone();
                                                                move |_| {
                                                                    approve_pairing_action.dispatch(request.clone());
                                                                }
                                                            }
                                                        >
                                                            "Approve"
                                                        </Button>
                                                        <Button
                                                            loading=reject_pairing_action.pending()
                                                            on_click={
                                                                let _request = request.clone();
                                                                move |_| {
                                                                    reject_pairing_action.dispatch(request.clone());
                                                                }
                                                            }
                                                        >
                                                            "Reject"
                                                        </Button>
                                                    </DialogActions>
                                                }
                                                    .into_any()
                                            })
                                            .unwrap_or_else(|| {
                                                view! {
                                                    <DialogContent>
                                                        <Spinner />
                                                    </DialogContent>
                                                }
                                                    .into_any()
                                            })
                                    }}
                                </DialogBody>
                            </DialogSurface>
                        </Dialog>
                    }
                })
        }}
        {move || {
            signature_request
                .get()
                .map(|request| {
                    view! {
                        <Dialog open=signature_request_open>
                            <DialogSurface>
                                <DialogBody>
                                    <DialogTitle>"Signature request"</DialogTitle>
                                    <DialogContent>{format!("{request:?}")}</DialogContent>
                                    <DialogActions>
                                        <Button
                                            loading=session_request_action.pending()
                                            on_click={
                                                let request = request.clone();
                                                move |_| {
                                                    session_request_action.dispatch(request.clone());
                                                }
                                            }
                                        >
                                            "Approve"
                                        </Button>
                                        <Button
                                            loading=session_request_reject_action.pending()
                                            on_click={
                                                let request = request.clone();
                                                move |_| {
                                                    session_request_reject_action.dispatch(request.clone());
                                                }
                                            }
                                        >
                                            "Reject"
                                        </Button>
                                    </DialogActions>
                                </DialogBody>
                            </DialogSurface>
                        </Dialog>
                    }
                })
        }}
        {move || {
            view! {
                <Dialog open=connect_uri.get().is_some()>
                    <DialogSurface>
                        <DialogBody>
                            <DialogTitle>"Connect"</DialogTitle>
                            <DialogContent>
                                {move || {
                                    connect_uri
                                        .get()
                                        .unwrap_or_default()
                                        .map(|uri| {
                                            view! {
                                                <p>{uri.clone()}</p>
                                                <Button on_click=move |_| {
                                                    pair_action.dispatch(uri.clone());
                                                }>"Self connect"</Button>
                                            }
                                                .into_any()
                                        })
                                        .unwrap_or_else(|| view! { <Spinner /> }.into_any())
                                }}
                            </DialogContent>
                        </DialogBody>
                    </DialogSurface>
                </Dialog>
            }
        }}
    }
}<|MERGE_RESOLUTION|>--- conflicted
+++ resolved
@@ -13,13 +13,7 @@
     },
     yttrium::sign::{
         client::{generate_client_id_key, Client},
-<<<<<<< HEAD
-        client_types::{
-            ConnectParams, RejectionReason, Session, SessionProposal, Storage,
-        },
-=======
         client_types::{ConnectParams, Session, SessionProposal},
->>>>>>> 28ab2955
         protocol_types::{
             Metadata, ProposalNamespace, SessionRequest, SessionRequestJsonRpc,
             SessionRequestJsonRpcResponse, SessionRequestJsonRpcResultResponse,
@@ -323,14 +317,10 @@
                 let mut client = client.lock().await;
                 match client
                     .wallet_client
-<<<<<<< HEAD
-                    .reject(pairing, RejectionReason::UserRejected)
-=======
                     .reject(
                         pairing,
                         yttrium::sign::client_types::RejectionReason::UserRejected,
                     )
->>>>>>> 28ab2955
                     .await
                 {
                     Ok(_) => {
