use {
    crate::toast::{show_error_toast, show_success_toast},
    leptos::prelude::*,
    serde::{Deserialize, Serialize},
    std::{
        collections::HashMap,
        sync::{atomic::AtomicBool, Arc},
    },
    thaw::{
        Button, Dialog, DialogActions, DialogBody, DialogContent,
        DialogSurface, DialogTitle, Flex, Input, Label, Spinner,
        ToasterInjection,
    },
    yttrium::sign::{
        client::{generate_client_id_key, Client},
        client_types::{
            ConnectParams, Session, SessionProposal, TransportType,
        },
        protocol_types::{
            Metadata, ProposalNamespace, SessionRequest, SessionRequestJsonRpc,
            SessionRequestJsonRpcResponse, SessionRequestJsonRpcResultResponse,
            SessionRequestRequest, SettleNamespace,
        },
        storage::{Jwk, Storage, StorageError, StoragePairing},
        IncomingSessionMessage, SecretKey, Topic, VerifyContext,
    },
};

// TODO loading indicator for session request button while pending

// TODO expiring for sessions
// TODO expiring for pairing_keys
#[derive(Serialize, Deserialize, Clone, Debug)]
struct MyState {
    key: SecretKey,
    verify_public_key: Option<Jwk>,
    sessions: Vec<Session>,
    pairing_keys: HashMap<Topic, (u64, StoragePairing)>,
    partial_sessions: HashMap<Topic, [u8; 32]>,
}

struct MySessionStore {
    key: String,
}

const WALLET_KEY: &str = "wc-wallet";
const APP_KEY: &str = "wc-app";

// fn read_wallet_storage() -> MyState {
//     read_local_storage("wc-wallet")
// }

// fn read_app_storage() -> MyState {
//     read_local_storage("wc-app")
// }

fn read_local_storage(key: &str) -> Result<MyState, String> {
    let state = web_sys::window()
        .ok_or_else(|| "Window not found".to_string())?
        .local_storage()
        .map_err(|e| {
            format!("Failed to get local storage: {:?}", e.as_string())
        })?
        .ok_or_else(|| "Local storage not found".to_string())?
        .get_item(key)
        .map_err(|e| format!("Failed to get item: {:?}", e.as_string()))?;
    if let Some(state) = state {
        tracing::info!("state: {:?}", state);
        match serde_json::from_str(&state) {
            Ok(state) => Ok(state),
            Err(e) => {
                tracing::error!("Failed to deserialize state: {:?}", e);
                Ok(MyState {
                    key: generate_client_id_key(),
                    verify_public_key: None,
                    sessions: Vec::new(),
                    pairing_keys: HashMap::new(),
                    partial_sessions: HashMap::new(),
                })
            }
        }
    } else {
        Ok(MyState {
            key: generate_client_id_key(),
            verify_public_key: None,
            sessions: Vec::new(),
            pairing_keys: HashMap::new(),
            partial_sessions: HashMap::new(),
        })
    }
}

// fn write_wallet_storage(state: MyState) {
//     write_local_storage("wc-wallet", state);
// }

// fn write_app_storage(state: MyState) {
//     write_local_storage("wc-app", state);
// }

fn write_local_storage(key: &str, state: MyState) -> Result<(), String> {
    let serialized = serde_json::to_string(&state).map_err(|e| {
        format!("Failed to serialize state: {:?}", e.to_string())
    })?;
    web_sys::window()
        .ok_or_else(|| "Window not found".to_string())?
        .local_storage()
        .map_err(|e| {
            format!("Failed to get local storage: {:?}", e.as_string())
        })?
        .ok_or_else(|| "Local storage not found".to_string())?
        .set_item(key, &serialized)
        .map_err(|e| format!("Failed to set item: {:?}", e.as_string()))?;
    Ok(())
}

impl Storage for MySessionStore {
    fn get_all_sessions(&self) -> Result<Vec<Session>, StorageError> {
        Ok(read_local_storage(&self.key)
            .map_err(StorageError::Runtime)?
            .sessions)
    }

    fn add_session(&self, session: Session) -> Result<(), StorageError> {
        let mut state =
            read_local_storage(&self.key).map_err(StorageError::Runtime)?;
        state.sessions.push(session);
        write_local_storage(&self.key, state).map_err(StorageError::Runtime)?;
        Ok(())
    }

    fn delete_session(&self, topic: Topic) -> Result<(), StorageError> {
        let mut state =
            read_local_storage(&self.key).map_err(StorageError::Runtime)?;
        state.sessions.retain(|session| session.topic != topic);
        write_local_storage(&self.key, state).map_err(StorageError::Runtime)?;
        Ok(())
    }

    fn get_session(
        &self,
        topic: Topic,
    ) -> Result<Option<Session>, StorageError> {
        Ok(read_local_storage(&self.key)
            .map_err(StorageError::Runtime)?
            .sessions
            .into_iter()
            .find(|session| session.topic == topic))
    }

    fn get_all_topics(&self) -> Result<Vec<Topic>, StorageError> {
        let state =
            read_local_storage(&self.key).map_err(StorageError::Runtime)?;
        Ok(state
            .sessions
            .iter()
            .map(|session| session.topic.clone())
            .chain(state.pairing_keys.keys().cloned())
            .chain(state.partial_sessions.keys().cloned())
            .collect())
    }

    fn get_decryption_key_for_topic(
        &self,
        topic: Topic,
    ) -> Result<Option<[u8; 32]>, StorageError> {
        let state =
            read_local_storage(&self.key).map_err(StorageError::Runtime)?;
        tracing::info!("get_decryption_key_for_topic: state: {:?}", state);
        let result = state
            .sessions
            .into_iter()
            .find(|session| session.topic == topic)
            .map(|session| session.session_sym_key)
            .or_else(|| {
                state.pairing_keys.get(&topic).map(
                    |(_, StoragePairing { sym_key, self_key: _ })| *sym_key,
                )
            })
            .or_else(|| state.partial_sessions.get(&topic).copied());
        tracing::info!("get_decryption_key_for_topic: result: {:?}", result);
        Ok(result)
    }

    fn save_pairing(
        &self,
        topic: Topic,
        rpc_id: u64,
        sym_key: [u8; 32],
        self_key: [u8; 32],
    ) -> Result<(), StorageError> {
        let mut state =
            read_local_storage(&self.key).map_err(StorageError::Runtime)?;
        state
            .pairing_keys
            .insert(topic, (rpc_id, StoragePairing { sym_key, self_key }));
        write_local_storage(&self.key, state).map_err(StorageError::Runtime)?;
        Ok(())
    }

    fn get_pairing(
        &self,
        topic: Topic,
        _rpc_id: u64,
    ) -> Result<Option<StoragePairing>, StorageError> {
        Ok(read_local_storage(&self.key)
            .map_err(StorageError::Runtime)?
            .pairing_keys
            .get(&topic)
            .map(|(_, storage_pairing)| storage_pairing)
            .cloned())
    }

    fn save_partial_session(
        &self,
        topic: Topic,
        sym_key: [u8; 32],
    ) -> Result<(), StorageError> {
        let mut state =
            read_local_storage(&self.key).map_err(StorageError::Runtime)?;
        state.partial_sessions.insert(topic, sym_key);
        write_local_storage(&self.key, state).map_err(StorageError::Runtime)?;
        Ok(())
    }

<<<<<<< HEAD
    fn get_verify_public_key(&self) -> Result<Option<Jwk>, StorageError> {
        Ok(read_local_storage(&self.key)
            .map_err(StorageError::Runtime)?
            .verify_public_key)
    }

    fn set_verify_public_key(
        &self,
        public_key: Jwk,
    ) -> Result<(), StorageError> {
        let mut state =
            read_local_storage(&self.key).map_err(StorageError::Runtime)?;
        state.verify_public_key = Some(public_key);
        write_local_storage(&self.key, state).map_err(StorageError::Runtime)?;
        Ok(())
    }
=======
    fn insert_json_rpc_history(
        &self,
        _request_id: u64,
        _topic: String,
        _method: String,
        _body: String,
        _transport_type: Option<TransportType>,
    ) -> Result<(), StorageError> {
        // Sample wallet doesn't need to store JSON-RPC history
        Ok(())
    }

    fn update_json_rpc_history_response(
        &self,
        _request_id: u64,
        _response: String,
    ) -> Result<(), StorageError> {
        // Sample wallet doesn't need to store JSON-RPC history
        Ok(())
    }

    fn delete_json_rpc_history_by_topic(
        &self,
        _topic: String,
    ) -> Result<(), StorageError> {
        // Sample wallet doesn't need to store JSON-RPC history
        Ok(())
    }

    fn does_json_rpc_exist(
        &self,
        _request_id: u64,
    ) -> Result<bool, StorageError> {
        // Sample wallet doesn't need to store JSON-RPC history
        Ok(false)
    }
>>>>>>> 0b84323d
}

// TODO reject session request

#[component]
pub fn App() -> impl IntoView {
    let toaster = ToasterInjection::expect_context();

    let wallet_sessions = RwSignal::new(Vec::new());
    let app_sessions = RwSignal::new(Vec::new());

    let pairing_uri = RwSignal::new(String::new());

    struct Clients {
        wallet_client: Client,
        app_client: Client,
    }
    let clients =
        StoredValue::new(None::<std::sync::Arc<tokio::sync::Mutex<Clients>>>);

    let pairing_request = RwSignal::new(
        None::<RwSignal<Option<(SessionProposal, Option<VerifyContext>)>>>,
    );
    let pairing_request_open = RwSignal::new(false);
    let pair_action = Action::new({
        move |pairing_uri: &String| {
            let signal =
                RwSignal::new(None::<(SessionProposal, Option<VerifyContext>)>);
            pairing_request_open.set(true);
            pairing_request.set(Some(signal));
            let client = clients.read_value().as_ref().unwrap().clone();
            let pairing_uri = pairing_uri.clone();
            async move {
                let mut client = client.lock().await;
                match client.wallet_client.pair(&pairing_uri).await {
                    Ok(pairing) => {
                        signal.set(Some(pairing));
                    }
                    Err(e) => {
                        show_error_toast(
                            toaster,
                            format!("Pairing failed: {e}"),
                        );
                        pairing_request_open.set(false);
                        leptos::task::spawn_local(async move {
                            yttrium::time::sleep(
                                std::time::Duration::from_secs(1),
                            )
                            .await;
                            pairing_request.set(None);
                        });
                    }
                }
            }
        }
    });

    let approve_pairing_action = Action::new({
        move |pairing: &(SessionProposal, Option<VerifyContext>)| {
            let pairing = pairing.clone();
            let client = clients.read_value().as_ref().unwrap().clone();
            async move {
                let mut client_guard = client.lock().await;

                let mut namespaces = HashMap::new();
                for (namespace, namespace_proposal) in
                    pairing.0.optional_namespaces.clone().unwrap()
                {
                    let accounts = namespace_proposal
                        .chains
                        .iter()
                        .map(|chain| {
                            format!(
                                "{}:{}",
                                chain,
                                "0x0000000000000000000000000000000000000000"
                            )
                        })
                        .collect();
                    let namespace_settle = SettleNamespace {
                        accounts,
                        methods: namespace_proposal.methods,
                        events: namespace_proposal.events,
                        chains: namespace_proposal.chains,
                    };
                    namespaces.insert(namespace, namespace_settle);
                }
                tracing::debug!("namespaces: {:?}", namespaces);

                let metadata = Metadata {
                    name: "Reown Rust Sample Wallet".to_string(),
                    description: "Reown Rust Sample Wallet".to_string(),
                    url: "https://reown.com".to_string(),
                    icons: vec![],
                    verify_url: None,
                    redirect: None,
                };

                match client_guard
                    .wallet_client
                    .approve(pairing.0, namespaces, metadata)
                    .await
                {
                    Ok(_approved_session) => {
                        leptos::task::spawn_local(async move {
                            show_success_toast(
                                toaster,
                                "Pairing approved".to_owned(),
                            );
                            pairing_request_open.set(false);

                            yttrium::time::sleep(
                                std::time::Duration::from_secs(1),
                            )
                            .await;
                            pairing_request.set(None);
                        });
                    }
                    Err(e) => {
                        show_error_toast(
                            toaster,
                            format!("Approval failed: {e}"),
                        );
                    }
                }
            }
        }
    });

    let reject_pairing_action = Action::new({
        move |pairing: &(SessionProposal, Option<VerifyContext>)| {
            let pairing = pairing.clone();
            let client = clients.read_value().as_ref().unwrap().clone();
            async move {
                let mut client = client.lock().await;
                match client
                    .wallet_client
                    .reject(
                        pairing.0,
                        yttrium::sign::client_types::RejectionReason::UserRejected,
                    )
                    .await
                {
                    Ok(_) => {
                        show_success_toast(
                            toaster,
                            "Pairing rejected".to_owned(),
                        );
                        pairing_request_open.set(false);

                        yttrium::time::sleep(std::time::Duration::from_secs(1))
                            .await;
                        pairing_request.set(None);
                    }
                    Err(e) => {
                        show_error_toast(
                            toaster,
                            format!("Pairing rejection failed: {e}"),
                        );
                    }
                }
            }
        }
    });

    let signature_request =
        RwSignal::new(None::<(Topic, SessionRequestJsonRpc)>);
    let signature_request_open = RwSignal::new(false);
    let session_request_action = Action::new({
        move |request: &(Topic, SessionRequestJsonRpc)| {
            let request = request.clone();
            let client = clients.read_value().as_ref().unwrap().clone();
            async move {
                let mut client = client.lock().await;
                match client
                    .wallet_client
                    .respond(
                        request.0,
                        SessionRequestJsonRpcResponse::Result(
                            SessionRequestJsonRpcResultResponse {
                                id: request.1.id,
                                jsonrpc: "2.0".to_string(),
                                result: "0x0".to_string().into(),
                            },
                        ),
                    )
                    .await
                {
                    Ok(_) => {
                        signature_request_open.set(false);
                        leptos::task::spawn_local(async move {
                            yttrium::time::sleep(
                                std::time::Duration::from_secs(1),
                            )
                            .await;
                            signature_request.set(None);
                        });
                        show_success_toast(
                            toaster,
                            "Signature approved".to_owned(),
                        );
                    }
                    Err(e) => {
                        show_error_toast(
                            toaster,
                            format!("Signature approval failed: {e}"),
                        );
                    }
                }
            }
        }
    });
    let session_request_reject_action = Action::new({
        move |_request: &(Topic, SessionRequestJsonRpc)| async move {
            show_error_toast(
                toaster,
                "Signature rejection not yet supported".to_owned(),
            );
        }
    });

    let connect_uri = RwSignal::new(None::<Option<String>>);
    let connect_action = Action::new({
        move |_request: &()| {
            connect_uri.set(Some(None));
            let client = clients.read_value().as_ref().unwrap().clone();
            async move {
                let mut client = client.lock().await;
                match client
                    .app_client
                    .connect(
                        ConnectParams {
                            optional_namespaces: HashMap::from([(
                                "eip155".to_string(),
                                ProposalNamespace {
                                    chains: vec!["eip155:11155111".to_string()],
                                    methods: vec!["personal_sign".to_string()],
                                    events: vec![],
                                },
                            )]),
                            session_properties: None,
                            scoped_properties: None,
                        },
                        Metadata {
                            name: "Reown Rust Sample App".to_string(),
                            description: "Reown Rust Sample App".to_string(),
                            url: "https://reown.com".to_string(),
                            icons: vec![],
                            verify_url: None,
                            redirect: None,
                        },
                    )
                    .await
                {
                    Ok(connect_result) => {
                        connect_uri.set(Some(Some(connect_result.uri)));
                        leptos::task::spawn_local(async move {
                            yttrium::time::sleep(
                                std::time::Duration::from_secs(5 * 60), // TODO use actual expiry
                            )
                            .await;
                            connect_uri.set(None);
                            show_error_toast(
                                toaster,
                                "Connection expired".to_owned(),
                            );
                        });
                    }
                    Err(e) => {
                        show_error_toast(
                            toaster,
                            format!("Connection propose failed: {e}"),
                        );
                    }
                }
            }
        }
    });

    let unmounted = Arc::new(AtomicBool::new(false));
    on_cleanup({
        let unmounted = unmounted.clone();
        move || {
            unmounted.store(true, std::sync::atomic::Ordering::Relaxed);
        }
    });

    Effect::new({
        let unmounted = unmounted.clone();
        move |_| {
            let unmounted = unmounted.clone();

            wallet_sessions
                .set(read_local_storage(WALLET_KEY).unwrap().sessions);
            app_sessions.set(read_local_storage(APP_KEY).unwrap().sessions);

            clients.update_value(|client| {
                assert!(client.is_none());

                let (new_wallet_client, mut wallet_request_rx) = Client::new(
                    std::option_env!("REOWN_PROJECT_ID").unwrap_or("").into(),
                    read_local_storage(WALLET_KEY).unwrap().key,
                    Arc::new(MySessionStore {
                        key: WALLET_KEY.to_string(),
                    }),
                );
                let (new_app_client, mut app_request_rx) = Client::new(
                    std::option_env!("REOWN_PROJECT_ID").unwrap_or("").into(),
                    read_local_storage(APP_KEY).unwrap().key,
                    Arc::new(MySessionStore {
                        key: APP_KEY.to_string(),
                    }),
                );

                let client_arc = Arc::new(tokio::sync::Mutex::new(Clients {
                    wallet_client: new_wallet_client,
                    app_client: new_app_client,
                }));
                *client = Some(client_arc.clone());

                leptos::task::spawn_local(async move {
                    {
                        let mut clients = client_arc.lock().await;
                        clients.wallet_client.start();
                        clients.app_client.start();
                        clients.wallet_client.online();
                        clients.app_client.online();
                    }
                    while !unmounted.load(std::sync::atomic::Ordering::Relaxed)
                    {
                        tokio::select!{
                            wallet_request = wallet_request_rx.recv() => {
                                match wallet_request {
                                    Some((topic, message)) => {
                                        wallet_sessions.set(read_local_storage(WALLET_KEY).unwrap().sessions);
                                        match message {
                                            IncomingSessionMessage::SessionRequest(request) => {
                                                tracing::info!(
                                                    "signature request on topic: {:?}: {:?}",
                                                    topic,
                                                    request
                                                );
                                                match request.params.request.method.as_str() {
                                                    "personal_sign" => {
                                                        signature_request_open.set(true);
                                                        signature_request.set(Some((topic, request)));
                                                    }
                                                    method => {
                                                        tracing::error!(
                                                            "Unexpected method: {method}"
                                                        );
                                                    }
                                                }
                                            }
                                            IncomingSessionMessage::Disconnect(id, topic) => {
                                                tracing::info!(
                                                    "session delete on topic: {id}: {topic}",
                                                );
                                            }
                                            IncomingSessionMessage::SessionEvent(topic, name, data, chain_id) => {
                                                tracing::info!(
                                                    "session event on topic: {topic}: name={name}, chainId={chain_id}, data={:?}",
                                                    data
                                                );
                                            }
                                            IncomingSessionMessage::SessionUpdate(id, topic, params) => {
                                                tracing::info!(
                                                    "session update on topic: {id}: {topic}: {params:?}",
                                                );
                                            }
                                            IncomingSessionMessage::SessionExtend(id, topic) => {
                                                tracing::info!(
                                                    "session extend on topic: {id}: {topic}",
                                                );
                                            }
                                            IncomingSessionMessage::SessionReject(id, topic) => {
                                                tracing::info!(
                                                    "session reject on topic: {id}: {topic}",
                                                );
                                            }
                                            IncomingSessionMessage::SessionConnect(id, topic) => {
                                                tracing::info!(
                                                    "session connect on topic: {id}: {topic}",
                                                );
                                            }
                                            IncomingSessionMessage::SessionRequestResponse(id, topic, response) => {
                                                tracing::info!(
                                                    "session request response on topic: {topic}: {id}: {response:?}",
                                                );
                                            }
                                        }
                                    }
                                    None => break,
                                }
                            }
                            app_request = app_request_rx.recv() => {
                                match app_request {
                                    Some((_topic, message)) => {
                                        app_sessions.set(read_local_storage(APP_KEY).unwrap().sessions);
                                        match message {
                                            IncomingSessionMessage::SessionConnect(id, topic) => {
                                                tracing::info!(
                                                    "(app) session connect on topic: {topic}: {id}",
                                                );
                                                connect_uri.set(None);
                                            }
                                            IncomingSessionMessage::SessionRequestResponse(id, topic, response) => {
                                                tracing::info!(
                                                    "(app) session request response on topic: {topic}: {id}: {response:?}",
                                                );
                                                match response {
                                                    SessionRequestJsonRpcResponse::Result(result) => {
                                                        show_success_toast(
                                                            toaster,
                                                            format!("Session request result: {}", serde_json::to_string(&result.result).unwrap()),
                                                        );
                                                    }
                                                    SessionRequestJsonRpcResponse::Error(error) => {
                                                        show_error_toast(
                                                            toaster,
                                                            format!("Session request error: {}", serde_json::to_string(&error.error).unwrap()),
                                                        );
                                                    }
                                                }
                                            }
                                            e => {
                                                tracing::error!(
                                                    "Unexpected message: {e:?}"
                                                );
                                            }
                                        }
                                    }
                                    None => break,
                                }
                            }
                        }
                    }
                });
            });
        }
    });

    view! {
        <Flex vertical=true>
            <Flex>
                <Label prop:for="pairing-uri">"Pairing URI"</Label>
                <Input id="pairing-uri" value=pairing_uri />
                <Button
                    loading=pair_action.pending()
                    on_click=move |_| {
                        pair_action.dispatch(pairing_uri.get());
                        pairing_uri.set(String::new());
                    }
                >
                    "Pair"
                </Button>
            </Flex>
            <Flex>
                <Button
                    attr:data-testid="connect-button"
                    on_click=move |_| {
                    connect_action.dispatch(());
                }>"Connect"</Button>
            </Flex>
            <ul data-testid="wallet-sessions">
                {move || {
                    wallet_sessions
                        .get()
                        .iter()
                        .map(|session| {
                            let topic = session.topic.clone();
                            view! {
                                <li>
                                    <Flex>
                                        "Wallet session"
                                        <Button on_click=move |_| {
                                            let topic = topic.clone();
                                            leptos::task::spawn_local(async move {
                                                let client = clients.read_value().as_ref().unwrap().clone();
                                                let mut client = client.lock().await;
                                                match client.wallet_client.disconnect(topic).await {
                                                    Ok(_) => {
                                                        show_success_toast(toaster, "Disconnected".to_owned());
                                                    }
                                                    Err(e) => {
                                                        show_error_toast(
                                                            toaster,
                                                            format!("Disconnect failed: {e}"),
                                                        );
                                                    }
                                                }
                                            });
                                        }>"Disconnect"</Button>
                                    </Flex>
                                </li>
                            }
                        })
                        .collect::<Vec<_>>()
                }}
            </ul>
            <ul data-testid="app-sessions">
                {move || {
                    app_sessions
                        .get()
                        .iter()
                        .map(|session| {
                            let topic = session.topic.clone();
                            let topic2 = session.topic.clone();
                            view! {
                                <li>
                                    <Flex>
                                        "App session"
                                        <Button on_click=move |_| {
                                            let topic = topic.clone();
                                            leptos::task::spawn_local(async move {
                                                let client = clients.read_value().as_ref().unwrap().clone();
                                                let mut client = client.lock().await;
                                                match client.app_client.disconnect(topic).await {
                                                    Ok(_) => {
                                                        show_success_toast(
                                                            toaster,
                                                            "Disconnected (app)".to_owned(),
                                                        );
                                                    }
                                                    Err(e) => {
                                                        show_error_toast(
                                                            toaster,
                                                            format!("Disconnect failed (app): {e}"),
                                                        );
                                                    }
                                                }
                                            });
                                        }>"Disconnect"</Button>
                                        <Button on_click=move |_| {
                                            let topic = topic2.clone();
                                            leptos::task::spawn_local(async move {
                                                let client = clients.read_value().as_ref().unwrap().clone();
                                                let mut client = client.lock().await;
                                                match client.app_client.request(topic, SessionRequest {
                                                    chain_id: "eip155:11155111".to_string(),
                                                    request: SessionRequestRequest {
                                                        method: "personal_sign".to_string(),
                                                        params: serde_json::Value::Null,
                                                        expiry: None,
                                                    },
                                                }).await {
                                                    Ok(_) => {
                                                        show_success_toast(
                                                            toaster,
                                                            "Successfully requested (app)".to_owned(),
                                                        );
                                                    }
                                                    Err(e) => {
                                                        show_error_toast(
                                                            toaster,
                                                            format!("Request failed (app): {e}"),
                                                        );
                                                    }
                                                }
                                            });
                                        }>"Request"</Button>
                                    </Flex>
                                </li>
                            }
                        })
                        .collect::<Vec<_>>()
                }}
            </ul>
        </Flex>
        {move || {
            pairing_request
                .get()
                .map(|request| {
                    view! {
                        <Dialog open=pairing_request_open>
                            <DialogSurface>
                                <DialogBody>
                                    <DialogTitle>"Approve pairing"</DialogTitle>
                                    {move || {
                                        request
                                            .get()
                                            .map(|request| {
                                                // TODO avoid flash here
                                                view! {
                                                    <DialogContent>{format!("{request:?}")}</DialogContent>
                                                    <DialogActions>
                                                        <Button
                                                            attr:data-testid="approve-button"
                                                            loading=approve_pairing_action.pending()
                                                            on_click={
                                                                let request = request.clone();
                                                                move |_| {
                                                                    approve_pairing_action.dispatch(request.clone());
                                                                }
                                                            }
                                                        >
                                                            "Approve"
                                                        </Button>
                                                        <Button
                                                            loading=reject_pairing_action.pending()
                                                            on_click={
                                                                let _request = request.clone();
                                                                move |_| {
                                                                    reject_pairing_action.dispatch(request.clone());
                                                                }
                                                            }
                                                        >
                                                            "Reject"
                                                        </Button>
                                                    </DialogActions>
                                                }
                                                    .into_any()
                                            })
                                            .unwrap_or_else(|| {
                                                view! {
                                                    <DialogContent>
                                                        <Spinner />
                                                    </DialogContent>
                                                }
                                                    .into_any()
                                            })
                                    }}
                                </DialogBody>
                            </DialogSurface>
                        </Dialog>
                    }
                })
        }}
        {move || {
            signature_request
                .get()
                .map(|request| {
                    view! {
                        <Dialog open=signature_request_open>
                            <DialogSurface>
                                <DialogBody>
                                    <DialogTitle>"Signature request"</DialogTitle>
                                    <DialogContent>{format!("{request:?}")}</DialogContent>
                                    <DialogActions>
                                        <Button
                                            loading=session_request_action.pending()
                                            on_click={
                                                let request = request.clone();
                                                move |_| {
                                                    session_request_action.dispatch(request.clone());
                                                }
                                            }
                                        >
                                            "Approve"
                                        </Button>
                                        <Button
                                            loading=session_request_reject_action.pending()
                                            on_click={
                                                let request = request.clone();
                                                move |_| {
                                                    session_request_reject_action.dispatch(request.clone());
                                                }
                                            }
                                        >
                                            "Reject"
                                        </Button>
                                    </DialogActions>
                                </DialogBody>
                            </DialogSurface>
                        </Dialog>
                    }
                })
        }}
        {move || {
            view! {
                <Dialog open=connect_uri.get().is_some()>
                    <DialogSurface>
                        <DialogBody>
                            <DialogTitle>"Connect"</DialogTitle>
                            <DialogContent>
                                {move || {
                                    connect_uri
                                        .get()
                                        .unwrap_or_default()
                                        .map(|uri| {
                                            view! {
                                                <p>{uri.clone()}</p>
                                                <Button
                                                    attr:data-testid="self-connect-button"
                                                    on_click=move |_| {
                                                    pair_action.dispatch(uri.clone());
                                                }>"Self connect"</Button>
                                            }
                                                .into_any()
                                        })
                                        .unwrap_or_else(|| view! { <Spinner /> }.into_any())
                                }}
                            </DialogContent>
                        </DialogBody>
                    </DialogSurface>
                </Dialog>
            }
        }}
    }
}<|MERGE_RESOLUTION|>--- conflicted
+++ resolved
@@ -223,7 +223,6 @@
         Ok(())
     }
 
-<<<<<<< HEAD
     fn get_verify_public_key(&self) -> Result<Option<Jwk>, StorageError> {
         Ok(read_local_storage(&self.key)
             .map_err(StorageError::Runtime)?
@@ -240,7 +239,7 @@
         write_local_storage(&self.key, state).map_err(StorageError::Runtime)?;
         Ok(())
     }
-=======
+
     fn insert_json_rpc_history(
         &self,
         _request_id: u64,
@@ -277,7 +276,6 @@
         // Sample wallet doesn't need to store JSON-RPC history
         Ok(false)
     }
->>>>>>> 0b84323d
 }
 
 // TODO reject session request
