--- conflicted
+++ resolved
@@ -71,16 +71,7 @@
     "dep:bcs",
     "dep:tiny-bip39",
 ]
-<<<<<<< HEAD
-stacks = ["dep:stacks-rs", "dep:bip32", "dep:stacks_secp256k1"]
-=======
-stacks = [
-    "dep:stacks-rs",
-    "dep:bip32",
-    "dep:stacks_secp256k1",
-    "dep:rand",
-]
->>>>>>> ed8e8f5a
+stacks = ["dep:stacks-rs", "dep:bip32", "dep:stacks_secp256k1", "dep:rand"]
 
 # Features contributing to bundle size, that you might not need
 all_clients = [
@@ -174,7 +165,10 @@
 tracing = { version = "0.1.40", default-features = false, features = [
     "release_max_level_debug",
 ] }
-tracing-subscriber = { version = "0.3.19", default-features = false, optional = true, features = ["fmt", "std"] }
+tracing-subscriber = { version = "0.3.19", default-features = false, optional = true, features = [
+    "fmt",
+    "std",
+] }
 # fastlz-rs = { version = "0.0.3", features = ["std"], default-features = false }
 
 # Networking
