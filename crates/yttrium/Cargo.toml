[package]
name = "yttrium"
version.workspace = true
edition.workspace = true
rust-version.workspace = true
license.workspace = true

[lib]
crate-type = ["lib", "staticlib", "cdylib"]

[[bin]]
name = "uniffi-bindgen"
path = "uniffi-bindgen.rs"
required-features = ["uniffi"]

[[bin]]
name = "sign-canary"
path = "src/bin/sign_canary.rs"
required-features = ["sign_canary"]

[features]
default = ["eip155", "erc6492_client", "chain_abstraction_client"]
full = ["all_platforms", "all_clients", "all_namespaces"]

# Features enabling FFI bindings for different platforms
all_platforms = ["android", "ios", "wasm"]
ios = ["uniffi"]
android = ["uniffi", "dep:rustls-platform-verifier", "dep:jni"]
uniffi = [
    "dep:uniffi",
    "dep:uniffi_macros",
    "reqwest/default-tls",
    "native",
    "dep:tracing-subscriber",
]
native = [
    "dep:tokio-tungstenite",
    "tokio-tungstenite/connect",
    "tokio-tungstenite/handshake",
    "tokio-tungstenite/native-tls",
]
wasm = [
    "dep:wasm-bindgen",
    "dep:wasm-bindgen-futures",
    "alloy/wasm-bindgen",
    "dep:tsify-next",
    "dep:derive_jserror",
    "getrandom/wasm_js",
    "getrandom2/js",
    "uuid/js",
    "dep:wasmtimer",
    "dep:web-sys",
    "web-sys/WebSocket",
    "web-sys/CloseEvent",
    "web-sys/MessageEvent",
]

all_namespaces = ["eip155", "solana", "sui", "stacks", "ton"]
eip155 = []
solana = [
    "dep:solana-sdk",
    "dep:solana-client",
    "dep:solana-seed-phrase",
    "dep:solana-transaction",
    "dep:solana-signature",
    "dep:solana-signer",
    "dep:solana-keypair",
    "dep:solana-seed-derivable",
    "dep:solana-derivation-path",
    "dep:solana-commitment-config",
    "dep:solana-system-interface",
    "dep:spl-token",
    "dep:spl-associated-token-account",
    "dep:bincode",
    "dep:data-encoding",
    "dep:quinn",
    "dep:const_format",
]
sui = [
    "dep:sui_sdk",
    "dep:sui_keys",
    "dep:sui_shared_crypto",
    "dep:fastcrypto",
    "dep:rand",
    "dep:bcs",
    "dep:tiny-bip39",
]
stacks = ["dep:stacks-rs", "dep:bip32", "dep:stacks_secp256k1", "dep:rand"]
ton = ["dep:ton_lib", "dep:ed25519-dalek", "dep:rand", "dep:data-encoding"]

# Features contributing to bundle size, that you might not need
all_clients = [
    "account_client",
    "erc6492_client",
    "chain_abstraction_client",
    "transaction_sponsorship_client",
    "sign_client",
]
account_client = []
erc6492_client = []
chain_abstraction_client = []
transaction_sponsorship_client = []
sign_client = [
    "dep:futures-concurrency",
    "dep:chacha20poly1305",
    "dep:rand",
    "dep:data-encoding",
    "dep:x25519-dalek",
    "dep:hkdf",
    "dep:sha2",
    "dep:tokio-util",
    "dep:jsonwebtoken",
]

sign_canary = [
    "sign_client",
    "tokio/rt-multi-thread",
    "dep:aws-config",
    "dep:aws-sdk-cloudwatch",
]
clear_signing = []
evm_signing = ["chain_abstraction_client"]
pay = ["dep:progenitor-client", "uniffi"]

# Features enabling test coverage
test_full = [
    "test_pimlico_api",
    "test_blockchain_api",
    "test_depends_on_env_REOWN_PROJECT_ID",
]
test_local_bundler = []
test_pimlico_api = []
test_blockchain_api = []
test_depends_on_env_REOWN_PROJECT_ID = []
test_sign = [
    "sign_client",
    "test_depends_on_env_REOWN_PROJECT_ID",
]

[dependencies]
uniffi = { workspace = true, optional = true, features = ["cli"] }
uniffi_macros = { workspace = true, optional = true }

wasm-bindgen = { workspace = true, optional = true }
wasm-bindgen-futures = { workspace = true, optional = true }
tsify-next = { workspace = true, optional = true, features = ["js"] }

# Clear signing engine

# Ethereum
alloy = { workspace = true, features = [
    "contract",
    "network",
    "providers",
    "node-bindings",
    "rpc-types-trace",
    "json-rpc",
    "signer-mnemonic",
    "eip712",
    "rlp",
] }
alloy-provider = { workspace = true, features = ["erc4337-api"] }
erc6492.workspace = true
relay_rpc.workspace = true
tower = { version = "0.5", features = ["util"] }

# foundry-block-explorers = "0.2.3"
getrandom2 = { package = "getrandom", version = "0.2", default-features = false }
getrandom = { version = "0.3.1", default-features = false }

uuid = { version = "1.13.1", default-features = false, features = [
    "v4",
    "serde",
    "rng-getrandom",
] }

wasmtimer = { workspace = true, optional = true }

# Error/Result
eyre.workspace = true
thiserror.workspace = true

# Async
tokio = { workspace = true, default-features = false, features = ["rt"] }
tokio-util = { workspace = true, optional = true, default-features = false }
futures.workspace = true

# Serialization
serde.workspace = true
serde_json.workspace = true

# Env vars
dotenvy = { version = "0.15.7", default-features = false }

# Other
hex = { version = "0.4.3", features = ["std"], default-features = false }
tiny-keccak = { version = "2.0", features = ["keccak"] }
async-trait = { version = "0.1.83", default-features = false }
tracing = { version = "0.1.40", default-features = false, features = [
    "release_max_level_debug",
] }
tracing-subscriber = { version = "0.3.20", default-features = false, optional = true, features = [
    "fmt",
    "std",
] }
# fastlz-rs = { version = "0.0.3", features = ["std"], default-features = false }

# Networking
reqwest.workspace = true
url = { workspace = true, features = ["serde"] }

# TLS platform verifier for Android
rustls-platform-verifier = { version = "0.5", optional = true }
jni = { version = "0.21", optional = true }

# Tiny dependency, could copy source. Pinning to exact version to avoid supply-chain attacks.
derive_jserror = { version = "=0.1.0", optional = true, default-features = false }

# Solana
solana-sdk = { workspace = true, optional = true }
solana-client = { workspace = true, optional = true }
solana-seed-phrase = { workspace = true, optional = true }
solana-seed-derivable = { workspace = true, optional = true }
solana-transaction = { workspace = true, optional = true }
solana-signature = { workspace = true, optional = true }
solana-signer = { workspace = true, optional = true }
solana-keypair = { workspace = true, optional = true, features = ["seed-derivable"] }
solana-derivation-path = { workspace = true, optional = true }
solana-commitment-config = { workspace = true, optional = true }
solana-system-interface = { workspace = true, optional = true, features = ["bincode"] }
spl-token = { workspace = true, optional = true }
spl-associated-token-account = { workspace = true, optional = true }
bincode = { workspace = true, optional = true }
data-encoding = { workspace = true, optional = true }
quinn = { workspace = true, optional = true, default-features = false }
const_format = { workspace = true, optional = true }

# SUI
sui_sdk = { workspace = true, optional = true }
sui_types = { workspace = true, optional = true }
sui_keys = { workspace = true, optional = true }
sui_shared_crypto = { workspace = true, optional = true }
fastcrypto = { workspace = true, optional = true }
bcs = { workspace = true, optional = true }
tiny-bip39 = { workspace = true, optional = true }

# Stacks
stacks-rs = { workspace = true, optional = true, features = [
    "crypto",
    "wallet-sdk",
    "transaction",
    "clarity",
] }
bip32 = { workspace = true, optional = true }
stacks_secp256k1 = { workspace = true, optional = true, features = [
    "hashes",
    "recovery",
] }
time = { version = "0.3.36", default-features = false, features = ["formatting", "macros", "std"] }
num-bigint = "0.4.6"
rand = { workspace = true, optional = true }

#TON
ton_lib = { version = "0.0.39", optional = true }
anyhow = "1"
ed25519-dalek = { version = "2", features = ["rand_core"], optional = true }

# Sign Client
futures-concurrency = { version = "7.6.3", optional = true }
tokio-tungstenite = { workspace = true, optional = true }
web-sys = { workspace = true, optional = true }
chacha20poly1305 = { workspace = true, optional = true, features = [
    "alloc",
    "os_rng",
] }
x25519-dalek = { version = "3.0.0-pre.0", features = [
    "static_secrets",
    "os_rng",
], optional = true }
hkdf = { version = "0.13.0-rc.0", optional = true }
sha2 = { version = "0.11.0-rc.0", optional = true }
jsonwebtoken = { version = "9.3.1", optional = true }

aws-config = { version = "1.1.7", features = ["behavior-version-latest"], optional = true }
aws-sdk-cloudwatch = { version = "1.91.0", optional = true }

# Pay
progenitor = { workspace = true }
<<<<<<< HEAD
progenitor-client = { version = "0.9.1", optional = true }
=======
progenitor-client = { workspace = true, optional = true }
>>>>>>> 2a99166e

[dev-dependencies]
# mocking
wiremock = { version = "0.6.0", default-features = false }
test-log = { version = "0.2.17", default-features = false, features = [
    "trace",
] }

# Networking
reqwest.workspace = true
alloy = { workspace = true, features = ["node-bindings", "reqwest"] }
serial_test.workspace = true
chacha20poly1305 = { workspace = true, features = ["alloc", "os_rng"] }
data-encoding = { workspace = true }
ton_lib = "0.0.39"
hex = "0.4.3"

# JWT and crypto testing dependencies
p256 = "0.13"
base64 = "0.22"
rand = "0.8"

[package.metadata.wasm-pack.profile.release]
wasm-opt = ['-Oz']<|MERGE_RESOLUTION|>--- conflicted
+++ resolved
@@ -286,11 +286,7 @@
 
 # Pay
 progenitor = { workspace = true }
-<<<<<<< HEAD
-progenitor-client = { version = "0.9.1", optional = true }
-=======
 progenitor-client = { workspace = true, optional = true }
->>>>>>> 2a99166e
 
 [dev-dependencies]
 # mocking
