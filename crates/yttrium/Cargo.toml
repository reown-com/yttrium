[package]
name = "yttrium"
version.workspace = true
edition.workspace = true
rust-version.workspace = true
license.workspace = true

[lib]
# name = "yttrium_dart"
crate-type = ["lib", "cdylib", "staticlib"]

[features]
default = ["erc6492_client", "chain_abstraction_client"]
full = ["all_platforms", "all_clients"]

# Features enabling FFI bindings for different platforms
<<<<<<< HEAD
all_platforms = ["uniffi", "frb", "wasm"]
uniffi = ["dep:uniffi", "dep:uniffi_macros"]
frb = ["dep:flutter_rust_bridge_codegen", "dep:flutter_rust_bridge"]
=======
all_platforms = ["uniffi", "wasm"]
uniffi = ["dep:uniffi", "dep:uniffi_macros", "reqwest/default-tls"]
>>>>>>> 7d938641
wasm = [
    "dep:wasm-bindgen",
    "dep:wasm-bindgen-futures",
    "alloy/wasm-bindgen",
    "dep:tsify-next",
    "dep:derive_jserror",
    # "getrandom/wasm_js", # for getrandom v0.3.*
    "getrandom/js",
    "uuid/js",
]

# Features contributing to bundle size, that you might not need
all_clients = [
    "account_client",
    "erc6492_client",
    "chain_abstraction_client",
    "transaction_sponsorship_client",
]
account_client = []
erc6492_client = []
chain_abstraction_client = []
transaction_sponsorship_client = []

# Features enabling test coverage
test_pimlico_api = []
test_blockchain_api = []

[build-dependencies]
flutter_rust_bridge_codegen = { workspace = true, optional = true }

[dependencies]
flutter_rust_bridge = { workspace = true, optional = true }

uniffi = { workspace = true, optional = true }
uniffi_macros = { workspace = true, optional = true }

wasm-bindgen = { workspace = true, optional = true }
wasm-bindgen-futures = { workspace = true, optional = true }
tsify-next = { workspace = true, optional = true, features = ["js"] }

# Ethereum
alloy = { workspace = true, features = [
    "contract",
    "network",
    "providers",
    "node-bindings",
    "rpc-types-trace",
    "json-rpc",
    "signer-mnemonic",
    "eip712",
    "rlp",
] }
alloy-provider = { workspace = true, features = ["erc4337-api"] }
erc6492.workspace = true
relay_rpc.workspace = true
tower = { version = "0.5", features = ["util"] }

# foundry-block-explorers = "0.2.3"
getrandom = { version = "0.2", default-features = false }

uuid = { version = "1.12.1", default-features = false, features = [
    "v4",
    "serde",
] }

web-time = { version = "0.1.0", default-features = false }

# Error/Result
eyre.workspace = true
thiserror.workspace = true

# Async
tokio = { workspace = true, features = ["rt"] }
futures.workspace = true

# Serialization
serde.workspace = true
serde_json.workspace = true

# Env vars
dotenvy = { version = "0.15.7", default-features = false }

# Other
hex = { version = "0.4.3", features = ["std"], default-features = false }
async-trait = { version = "0.1.83", default-features = false }
tracing = { version = "0.1.40", default-features = false, features = [
    "release_max_level_warn",
] }
# fastlz-rs = { version = "0.0.3", features = ["std"], default-features = false }

# Networking
reqwest.workspace = true
url = { workspace = true, features = ["serde"] }

# Tiny dependency, could copy source. Pinning to exact version to avoid supply-chain attacks.
derive_jserror = { version = "=0.1.0", optional = true, default-features = false }

[dev-dependencies]
# mocking
wiremock = { version = "0.6.0", default-features = false }
test-log = { version = "0.2.17", default-features = false, features = [
    "trace",
] }

# Networking
reqwest.workspace = true
alloy = { workspace = true, features = ["node-bindings", "reqwest"] }
serial_test.workspace = true

[package.metadata.wasm-pack.profile.release]
wasm-opt = ['-Oz']<|MERGE_RESOLUTION|>--- conflicted
+++ resolved
@@ -14,14 +14,9 @@
 full = ["all_platforms", "all_clients"]
 
 # Features enabling FFI bindings for different platforms
-<<<<<<< HEAD
 all_platforms = ["uniffi", "frb", "wasm"]
 uniffi = ["dep:uniffi", "dep:uniffi_macros"]
 frb = ["dep:flutter_rust_bridge_codegen", "dep:flutter_rust_bridge"]
-=======
-all_platforms = ["uniffi", "wasm"]
-uniffi = ["dep:uniffi", "dep:uniffi_macros", "reqwest/default-tls"]
->>>>>>> 7d938641
 wasm = [
     "dep:wasm-bindgen",
     "dep:wasm-bindgen-futures",
