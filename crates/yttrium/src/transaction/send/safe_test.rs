--- conflicted
+++ resolved
@@ -478,25 +478,15 @@
     use super::*;
     use crate::{
         chain::ChainId,
-<<<<<<< HEAD
         smart_accounts::safe::{prepare_sign, sign, PreparedSignature},
-=======
         test_helpers::{self, use_faucet},
->>>>>>> 983d5b98
         transaction::Transaction,
     };
     use alloy::{
         consensus::{SignableTransaction, TxEip7702},
-<<<<<<< HEAD
-        network::{EthereumWallet, TransactionBuilder, TxSignerSync},
+        network::TxSignerSync,
         primitives::{eip191_hash_message, fixed_bytes, U160, U64},
-        providers::{ext::AnvilApi, PendingTransactionConfig, ProviderBuilder},
-        rpc::types::TransactionRequest,
-=======
-        network::TxSignerSync,
-        primitives::{U160, U64},
         providers::{ext::AnvilApi, PendingTransactionConfig},
->>>>>>> 983d5b98
         sol,
     };
 
