--- conflicted
+++ resolved
@@ -480,11 +480,8 @@
             data: Bytes::new(),
         }];
 
-<<<<<<< HEAD
-        let transaction_hash = send_transactions(
-=======
-        let receipt = send_transaction(
->>>>>>> 6cea557c
+        let receipt = send_transactions(
+
             transaction,
             owner.clone(),
             None,
@@ -503,16 +500,10 @@
             data: Bytes::new(),
         }];
 
-<<<<<<< HEAD
-        let transaction_hash =
-            send_transactions(transaction, owner, None, None, config).await?;
-
-        println!("Transaction sent: {}", transaction_hash);
-=======
+
         let receipt =
-            send_transaction(transaction, owner, None, None, config).await?;
+        send_transactions(transaction, owner, None, None, config).await?;
         assert!(receipt.success);
->>>>>>> 6cea557c
 
         let balance = provider.get_balance(destination.address()).await?;
         assert_eq!(balance, Uint::from(2));
@@ -598,7 +589,7 @@
             data: Bytes::new(),
         }];
 
-        let receipt = send_transaction(
+        let receipt = send_transactions(
             transaction,
             owner.clone(),
             None,
@@ -641,7 +632,7 @@
             data: Bytes::new(),
         }];
 
-        let receipt = send_transaction(transaction, owner, None, None, config)
+        let receipt = send_transactions(transaction, owner, None, None, config)
             .await
             .unwrap();
         assert!(receipt.success);
@@ -691,11 +682,8 @@
 
         let transaction = vec![];
 
-<<<<<<< HEAD
-        let transaction_hash = send_transactions(
-=======
-        let receipt = send_transaction(
->>>>>>> 6cea557c
+        let receipt = send_transactions(
+
             transaction,
             owner.clone(),
             None,
@@ -754,11 +742,7 @@
             },
         ];
 
-<<<<<<< HEAD
-        let transaction_hash = send_transactions(
-=======
-        let receipt = send_transaction(
->>>>>>> 6cea557c
+        let receipt = send_transactions(
             transaction,
             owner.clone(),
             None,
@@ -834,11 +818,7 @@
         }];
 
         let transaction = vec![];
-<<<<<<< HEAD
-        let transaction_hash = send_transactions(
-=======
-        let receipt = send_transaction(
->>>>>>> 6cea557c
+        let receipt = send_transactions(
             transaction,
             owner.clone(),
             Some(authority.address().into()),
@@ -865,11 +845,7 @@
             data: Bytes::new(),
         }];
 
-<<<<<<< HEAD
-        let transaction_hash = send_transactions(
-=======
-        let receipt = send_transaction(
->>>>>>> 6cea557c
+        let receipt = send_transactions(
             transaction,
             owner,
             Some(authority.address().into()),
@@ -907,11 +883,7 @@
         .await;
 
         let transaction = vec![];
-<<<<<<< HEAD
-        let transaction_hash = send_transactions(
-=======
-        let receipt = send_transaction(
->>>>>>> 6cea557c
+        let receipt = send_transactions(
             transaction,
             owner.clone(),
             None,
@@ -1018,11 +990,7 @@
             data: Bytes::new(),
         }];
 
-<<<<<<< HEAD
-        let transaction_hash = send_transactions(
-=======
-        let receipt = send_transaction(
->>>>>>> 6cea557c
+        let receipt = send_transactions(
             transaction,
             owner,
             Some(authority.address().into()),
