--- conflicted
+++ resolved
@@ -664,10 +664,7 @@
         assert!(verification.is_ok());
     }
 
-<<<<<<< HEAD
-=======
-
->>>>>>> 815c4fe5
+
     #[test]
     fn test_user_scenario_exact_data() {
         // This test uses the exact keypair and transaction data provided by the user
