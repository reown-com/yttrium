--- conflicted
+++ resolved
@@ -4,26 +4,19 @@
             client::{generate_client_id_key, Client},
             client_errors::{
                 ApproveError, ConnectError, DisconnectError, ExtendError,
-<<<<<<< HEAD
                 PairError, RejectError, RequestError, RespondError,
                 UpdateError,
-=======
-                PairError, RejectError, RequestError, RespondError, UpdateError,
->>>>>>> cdd89557
             },
             client_types::{ConnectParams, SessionProposal},
+            protocol_types::{Metadata, SessionRequest, SettleNamespace},
             protocol_types::{Metadata, SessionRequest, SettleNamespace},
             IncomingSessionMessage,
         },
         uniffi_compat::sign::{
             ffi_types::{
-<<<<<<< HEAD
                 ConnectParamsFfi, ConnectResultFfi, SessionFfi,
                 SessionProposalFfi, SessionRequestFfi,
                 SessionRequestJsonRpcFfi, SessionRequestJsonRpcResponseFfi,
-=======
-                ConnectParamsFfi, ConnectResultFfi, SessionFfi, SessionProposalFfi, SessionRequestFfi, SessionRequestJsonRpcFfi, SessionRequestJsonRpcResponseFfi
->>>>>>> cdd89557
             },
             storage::{StorageFfi, StorageFfiProxy},
         },
