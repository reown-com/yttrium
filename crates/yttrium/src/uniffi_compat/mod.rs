--- conflicted
+++ resolved
@@ -12,13 +12,11 @@
 #[cfg(feature = "stacks")]
 pub mod stacks;
 
-<<<<<<< HEAD
 #[cfg(feature = "evm_signing")]
 pub mod evm_signing;
-=======
+
 #[cfg(feature = "ton")]
 pub mod ton;
->>>>>>> 127256b0
 
 #[cfg(feature = "chain_abstraction_client")]
 use crate::chain_abstraction::{
