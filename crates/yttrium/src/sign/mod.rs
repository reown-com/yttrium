#[cfg(feature = "uniffi")]
use ffi_types::{
    SessionFfi, SessionProposalFfi, SessionRequestJsonRpcFfi,
    SessionRequestResponseJsonRpcFfi,
};
pub use relay_rpc::{
    auth::ed25519_dalek::{SecretKey, SigningKey},
    domain::Topic,
};
use {
<<<<<<< HEAD
    crate::sign::{
        envelope_type0::{encode_envelope_type0, EnvelopeType0},
        protocol_types::{
            Controller, Metadata, ProposalJsonRpc,
            ProposalResponse, ProposalResponseJsonRpc, Relay,
            SessionRequestJsonRpc,
            SessionSettle, SessionSettleJsonRpc, SettleNamespace,
=======
    crate::{
        sign::{
            envelope_type0::{encode_envelope_type0, EnvelopeType0},
            ffi_types::{Session, SessionProposal},
            protocol_types::{
                Controller, Metadata, ProposalJsonRpc, ProposalResponse,
                ProposalResponseJsonRpc, Relay, SessionRequestJsonRpc,
                SessionRequestResponseJsonRpc, SessionSettle,
                SessionSettleJsonRpc, SettleNamespace,
            },
            relay_url::ConnectionOptions,
            utils::{diffie_hellman, generate_rpc_id, topic_from_sym_key},
>>>>>>> 6f50c06f
        },
        time::DurableSleep,
    },
    chacha20poly1305::{
        aead::Aead, AeadCore, ChaCha20Poly1305, KeyInit, Nonce,
    },
    data_encoding::BASE64,
    relay_rpc::{
        auth::ed25519_dalek::Signer,
        domain::{DecodedClientId, MessageId, ProjectId},
        jwt::{JwtBasicClaims, JwtHeader},
        rpc::{
            AnalyticsData, ApproveSession, BatchSubscribe, FetchMessages,
            FetchResponse, Params, Payload, Publish, Request, Response,
            Subscription, SuccessfulResponse,
        },
    },
    serde::de::DeserializeOwned,
    std::{collections::HashMap, sync::Arc, time::Duration},
    tracing::debug,
    x25519_dalek::PublicKey,
};
<<<<<<< HEAD
#[cfg(feature = "uniffi")]
use crate::sign::ffi_types::{SessionProposalFfi, SessionFfi, Session, SessionRequestJsonRpcFfi, SessionRequestJsonRpcResponseFfi};
use crate::sign::{ffi_types::SessionProposal, protocol_types::SessionRequestJsonRpcResponse, utils::is_expired};
=======
>>>>>>> 6f50c06f
#[cfg(not(target_arch = "wasm32"))]
use {
    futures::{SinkExt, StreamExt},
    tokio_tungstenite::{connect_async, tungstenite::Message},
};

const RELAY_URL: &str = "wss://relay.walletconnect.org";
const MIN_RPC_ID: u64 = 1000000000; // MessageId::MIN is private

mod envelope_type0;
mod envelope_type1;
pub mod ffi_types;
#[cfg(feature = "uniffi")]
mod mapper;
mod pairing_uri;
pub mod protocol_types;
mod relay_url;
#[cfg(feature = "uniffi")]
mod serialization;
#[cfg(test)]
mod tests;
mod utils;

#[derive(Debug, thiserror::Error, Clone)]
#[cfg_attr(feature = "uniffi", derive(uniffi_macros::Error))]
#[error("Sign request error: {0}")]
pub enum RequestError {
    #[error("Internal: {0}")]
    Internal(String),

    #[error("Offline")]
    Offline,

    #[error("Invalid auth")]
    InvalidAuth,

    /// An error that shouldn't happen (e.g. JSON serializing constant values)
    #[error("Should never happen: {0}")]
    ShouldNeverHappen(String),

    /// An error that shouldn't happen because the relay should be behaving as expected
    #[error("Server misbehaved: {0}")]
    ServerMisbehaved(String),
}

#[derive(Debug, thiserror::Error)]
#[cfg_attr(feature = "uniffi", derive(uniffi_macros::Error))]
#[error("Sign next error: {0}")]
pub enum NextError {
    #[error("Internal: {0}")]
    Internal(String),
}

#[derive(Debug, thiserror::Error)]
#[cfg_attr(feature = "uniffi", derive(uniffi_macros::Error))]
#[error("Sign pair error: {0}")]
pub enum PairError {
    #[error("Request error: {0}")]
    Request(RequestError),

    #[error("Internal: {0}")]
    Internal(String),

    #[error("Should never happen: {0}")]
    ShouldNeverHappen(String),
}

#[derive(Debug, thiserror::Error)]
#[cfg_attr(feature = "uniffi", derive(uniffi_macros::Error))]
#[error("Sign approve error: {0}")]
pub enum ApproveError {
    #[error("Request error: {0}")]
    Request(RequestError),

    #[error("Internal: {0}")]
    Internal(String),

    #[error("Should never happen: {0}")]
    ShouldNeverHappen(String),
}

#[derive(Debug, thiserror::Error)]
#[cfg_attr(feature = "uniffi", derive(uniffi_macros::Error))]
#[error("Sign reject error: {0}")]
pub enum RejectError {
    #[error("Request error: {0}")]
    Request(RequestError),

    #[error("Internal: {0}")]
    Internal(String),

    #[error("Should never happen: {0}")]
    ShouldNeverHappen(String),
}

#[derive(Debug, thiserror::Error)]
#[cfg_attr(feature = "uniffi", derive(uniffi_macros::Error))]
#[error("Sign respond error: {0}")]
pub enum RespondError {
    #[error("Internal: {0}")]
    Internal(String),
}

#[cfg(feature = "uniffi")]
#[uniffi::export(with_foreign)]
pub trait SignListener: Send + Sync {
    //TODO: add on_session_ping, on_session_update, on_session_event, on_session_extend, on_session_disconnect etc.
    fn on_session_request(
        &self,
        topic: String,
        session_request: SessionRequestJsonRpcFfi,
    );
}

#[cfg(feature = "uniffi")]
#[uniffi::export(with_foreign)]
pub trait SessionStoreFfi: Send + Sync {
    fn add_session(&self, session: SessionFfi);
    fn delete_session(&self, topic: String);
    fn get_session(&self, topic: String) -> Option<SessionFfi>;
    fn get_all_sessions(&self) -> Vec<SessionFfi>;
}

pub trait SessionStore: Send + Sync {
    fn add_session(&self, session: Session);
    fn delete_session(&self, topic: String);
    fn get_session(&self, topic: String) -> Option<Session>;
    fn get_all_sessions(&self) -> Vec<Session>;
}

pub struct Client {
    request_tx: tokio::sync::mpsc::UnboundedSender<(
        Params,
        tokio::sync::oneshot::Sender<Result<Response, RequestError>>,
    )>,
    online_tx: Option<tokio::sync::mpsc::UnboundedSender<()>>,
    session_store: Arc<dyn SessionStore>,
}

const REQUEST_TIMEOUT: Duration = Duration::from_secs(5);

// TODO bindings integration
// - State:
//   - is app and wallet state coupled? should we build the DApp support right now to make it easier?
//   - does deduplication happen at the irn_subscription layer (like current SDKs) or do we do it for each action e.g. update, event, etc. (remember layered state and stateless architecture)

// TODO
// - WS reconnection & retries
//   - disconnect if no ping for 30s etc. (native only)
//   - reconnect back-off w/ random jitter to prevent server overload
//   - online/offline hints
//   - background/foreground hints

// TODO
// - session pings, update, events, emit, extend, disconnect
// - emit events for session pings, update, events, extend, disconnect
// - session expiry & renew
//   - expire implemented simply by filtering out expired sessions in `Client::add_sessions()` ?
//     - long-lived clients might suffer here. Maybe filter each reconnect?

// TODO error improvement
// - bundle size optimization: error enums only for actionable errors higher-up
// - use a single string variant for all errors (which would be shown to users!)
// - other is internal errors we don't expect to EVER happen (so show error code instead w/ GitHub issue link)
// TODO bundle size optimization
// - flutter JSON serialization, avoid back/forth in UniFFI?
// - use native crypto utils
// TODO relay changes
// - subscribe to other sessions as part of `wc_approveSession` etc.
// - (feasible?) wc_sessionRequestRespond which ACKs the `irn_subscription` message
// - https://www.notion.so/walletconnect/Design-Doc-Sign-Client-Rust-port-2303a661771e80628bdbf07c96a97b21?source=copy_link#2303a661771e808f895acbcab46bd12a
// - don't forward ignored messages e.g. ACKing etc. do it based on client version/flag
// - binary relay encoding: bincode?
// - pings for web platforms: https://reown-inc.slack.com/archives/C04DB2EAHE3/p1754402214830549
// - share scheduled disconnect time: https://reown-inc.slack.com/archives/C04DB2EAHE3/p1754406425810959
// - Force clients off if they are not subscribed to any topics after certain interval? (opt-in with a flag?): https://reown-inc.slack.com/archives/C03RR5C0F7X/p1721459186692409?thread_ts=1712767993.823029&cid=C03RR5C0F7X

// TODO
// - Verify API
// - 1CA
// - Link Mode
// - Events SDK & Analytics/TVF
//   - Additional events for measuring latency/reconnect performance/client network environment/etc. so we can tune. E.g. "should we retry to connect?"
// - Network state hinting (offline/online)
//   - offline: don't try to reconnect, but also don't force a disconnect
//   - online: reconnect if online() was called
//TODO
// - Validation and Utils methods

// TODO tests
// - memory leak slow tests, run for days?. Kill WS many times over and over again to test. Create many sessions over and over again, update sessions, session requests, etc.
// - test killing the WS, not returning request, failing to connect, etc. in various stages of the lifecycle

#[allow(unused)]
impl Client {
    pub fn new(
        project_id: ProjectId,
        key: SecretKey,
        session_store: Arc<dyn SessionStore>,
    ) -> (
        Self,
        tokio::sync::mpsc::UnboundedReceiver<(Topic, SessionRequestJsonRpc)>,
    ) {
        assert_eq!(
            project_id.value().len(),
            32,
            "Project ID must be exactly 32 characters"
        );
        // TODO validate format i.e. hex

        let (tx, rx) = tokio::sync::mpsc::unbounded_channel();
<<<<<<< HEAD
        (
            Self {
                relay_url: RELAY_URL.to_string(),
                project_id,
                key: None,
                websocket: None,
                session_request_tx: tx,
                session_store: None,
                invalid_auth: Arc::new(AtomicBool::new(false)),
            },
            rx,
        )
    }

    pub fn register_session_store(&mut self, session_store: Arc<dyn SessionStore>) {
        tracing::debug!("Registering session store");
        self.session_store = Some(session_store);
        tracing::debug!("Session store registered successfully");
    }

    pub fn set_key(&mut self, key: SecretKey) {
        self.key = Some(SigningKey::from_bytes(&key));
=======
        let (request_tx, request_rx) = tokio::sync::mpsc::unbounded_channel();
        let (online_tx, online_rx) = tokio::sync::mpsc::unbounded_channel();

        crate::spawn::spawn(connect_loop_state_machine(
            RELAY_URL.to_string(),
            project_id,
            SigningKey::from_bytes(&key),
            session_store.clone(),
            tx,
            request_rx,
            online_rx,
        ));

        (Self { request_tx, session_store, online_tx: Some(online_tx) }, rx)
>>>>>>> 6f50c06f
    }

    /// Call this when the app and user are ready to receive session requests.
    /// Skip calling this if you intend to shortly call another SDK method, as those other methods will themselves call this.
    /// TODO actually call this from other methods
    pub fn online(&mut self) {
        if let Some(online_tx) = self.online_tx.take() {
            if let Err(e) = online_tx.send(()) {
                tracing::warn!("Failed to send online signal: {e:?}");
            }
        } else {
            tracing::warn!("Already called online()");
        }
    }

    pub async fn _connect(&self) {
        // TODO implement
        // https://github.com/WalletConnect/walletconnect-monorepo/blob/5bef698dcf0ae910548481959a6a5d87eaf7aaa5/packages/sign-client/src/controllers/engine.ts#L220
        unimplemented!()

        // TODO call `wc_proposeSession`
    }

    pub async fn pair(
        &mut self,
        uri: &str,
    ) -> Result<SessionProposal, PairError> {
        // TODO implement
        // https://github.com/WalletConnect/walletconnect-monorepo/blob/5bef698dcf0ae910548481959a6a5d87eaf7aaa5/packages/sign-client/src/controllers/engine.ts#L330

        // TODO parse URI and URI validation
        // https://github.com/WalletConnect/walletconnect-monorepo/blob/5bef698dcf0ae910548481959a6a5d87eaf7aaa5/packages/core/src/controllers/pairing.ts#L132

        let pairing_uri = pairing_uri::parse(uri)
            .map_err(|e| PairError::Internal(e.to_string()))?;

        tracing::debug!("Pairing with URI: {uri}");

        // TODO consider: immediately throw if expired? - maybe not necessary since FetchMessages returns empty array?
        // TODO update relay method to not remove message & approveSession removes it

        let response = self
            .request::<FetchResponse>(relay_rpc::rpc::Params::FetchMessages(
                FetchMessages { topic: pairing_uri.topic.clone() },
            ))
            .await
            .map_err(|e| PairError::Internal(e.to_string()))?;

        tracing::debug!("Pairing Response: {:?}", response);

        for message in response.messages {
            if message.topic == pairing_uri.topic {
                let decoded =
                    BASE64.decode(message.message.as_bytes()).map_err(|e| {
                        PairError::Internal(format!(
                            "Failed to decode message: {e}"
                        ))
                    })?;

                tracing::debug!("Subscription Data: {:?}", message);

                let envelope =
                    envelope_type0::deserialize_envelope_type0(&decoded)
                        .map_err(|e| PairError::Internal(e.to_string()))?;
                let key = ChaCha20Poly1305::new(&pairing_uri.sym_key.into());
                let decrypted = key
                    .decrypt(&Nonce::from(envelope.iv), envelope.sb.as_slice())
                    .map_err(|e| PairError::Internal(e.to_string()))?;

                let request =
                    serde_json::from_slice::<ProposalJsonRpc>(&decrypted)
                        .map_err(|e| {
                            PairError::Internal(format!(
                                "Failed to parse decrypted message: {e}"
                            ))
                        })?;
                if request.method != "wc_sessionPropose" {
                    return Err(PairError::Internal(format!(
                        "Expected wc_sessionPropose, got {}",
                        request.method
                    )));
                }
                tracing::debug!("Decrypted Proposal: {:?}", request);
                tracing::debug!("rpc request: {}", request.id);
                tracing::debug!(
                    "{}",
                    serde_json::to_string_pretty(&request.params).unwrap()
                );
                let proposal = request.params;
                tracing::debug!("{proposal:?}");

                let proposer_public_key = hex::decode(proposal.proposer.public_key)
                    .map_err(|e| {
                        PairError::Internal(format!(
                            "Failed to decode proposer public key: {e}"
                        ))
                    })?
                    .try_into()
                    .map_err(|_| {
                        PairError::Internal(
                            "Failed to convert proposer public key to fixed-size array".to_owned()
                        )
                    })?;
                tracing::debug!("pairing topic: {}", pairing_uri.topic);

                // TODO validate namespaces: https://specs.walletconnect.com/2.0/specs/clients/sign/namespaces#12-proposal-namespaces-must-not-have-chains-empty

                return Ok(SessionProposal {
                    session_proposal_rpc_id: request.id.into_value(),
                    pairing_topic: pairing_uri.topic,
                    pairing_sym_key: pairing_uri.sym_key,
                    proposer_public_key,
                    relays: proposal.relays,
                    required_namespaces: proposal.required_namespaces,
                    optional_namespaces: proposal.optional_namespaces,
                    metadata: proposal.proposer.metadata,
                    session_properties: proposal.session_properties,
                    scoped_properties: proposal.scoped_properties,
                    expiry_timestamp: proposal.expiry_timestamp,
                });
            }
        }

        Err(PairError::Internal("No message found".to_string()))
    }

    pub async fn approve(
        &mut self,
        proposal: SessionProposal,
        approved_namespaces: HashMap<String, SettleNamespace>,
        self_metadata: Metadata,
    ) -> Result<Session, ApproveError> {
        // TODO implement
        // https://github.com/WalletConnect/walletconnect-monorepo/blob/5bef698dcf0ae910548481959a6a5d87eaf7aaa5/packages/sign-client/src/controllers/engine.ts#L341

        // TODO check is valid: validate namespaces, validate metadata, validate expiry timestamp

        let self_key = x25519_dalek::StaticSecret::random();
        let self_public_key = PublicKey::from(&self_key);
        let shared_secret =
            diffie_hellman(&proposal.proposer_public_key.into(), &self_key);
        let session_topic = topic_from_sym_key(&shared_secret);
        debug!("session topic: {}", session_topic);

        let session_proposal_response = {
            let serialized = serde_json::to_string(&ProposalResponseJsonRpc {
                id: proposal.session_proposal_rpc_id,
                jsonrpc: "2.0".to_string(),
                result: ProposalResponse {
                    relay: Relay { protocol: "irn".to_string() },
                    responder_public_key: hex::encode(
                        self_public_key.to_bytes(),
                    ),
                },
            })
            .map_err(|e| ApproveError::Internal(e.to_string()))?;

            let key = ChaCha20Poly1305::new(&proposal.pairing_sym_key.into());
            let nonce = ChaCha20Poly1305::generate_nonce()
                .map_err(|e| ApproveError::Internal(e.to_string()))?;
            let encrypted = key
                .encrypt(&nonce, serialized.as_bytes())
                .map_err(|e| ApproveError::Internal(e.to_string()))?;
            let encoded = encode_envelope_type0(&EnvelopeType0 {
                iv: nonce.into(),
                sb: encrypted,
            })
            .map_err(|e| ApproveError::Internal(e.to_string()))?;
            BASE64.encode(encoded.as_slice()).into()
        };

        let session_expiry = crate::time::SystemTime::now()
            .duration_since(crate::time::UNIX_EPOCH)
            .unwrap()
            .as_secs()
            + 60 * 60 * 24 * 7; // Session expiry is 7 days

        let session_settlement_request = {
            let serialized = serde_json::to_string(&SessionSettleJsonRpc {
                id: generate_rpc_id(),
                jsonrpc: "2.0".to_string(),
                method: "wc_sessionSettle".to_string(),
                params: SessionSettle {
                    relay: Relay { protocol: "irn".to_string() },
                    namespaces: approved_namespaces.clone(),
                    controller: Controller {
                        public_key: hex::encode(self_public_key.to_bytes()),
                        metadata: self_metadata.clone(),
                    },
                    expiry: session_expiry,
                    session_properties: proposal
                        .session_properties
                        .as_ref()
                        .map(|p| serde_json::to_value(p).unwrap_or_default())
                        .unwrap_or_default(),
                    scoped_properties: proposal
                        .scoped_properties
                        .as_ref()
                        .map(|p| serde_json::to_value(p).unwrap_or_default())
                        .unwrap_or_default(),
                },
            })
            .map_err(|e| ApproveError::Internal(e.to_string()))?;

            let key = ChaCha20Poly1305::new(&shared_secret.into());
            let nonce = ChaCha20Poly1305::generate_nonce()
                .map_err(|e| ApproveError::Internal(e.to_string()))?;
            let encrypted = key
                .encrypt(&nonce, serialized.as_bytes())
                .map_err(|e| ApproveError::Internal(e.to_string()))?;
            let encoded = encode_envelope_type0(&EnvelopeType0 {
                iv: nonce.into(),
                sb: encrypted,
            })
            .map_err(|e| ApproveError::Internal(e.to_string()))?;
            BASE64.encode(encoded.as_slice()).into()
        };

        let approve_session = ApproveSession {
            pairing_topic: proposal.pairing_topic.clone(),
            session_topic: session_topic.clone(),
            session_proposal_response,
            session_settlement_request,
            analytics: Some(AnalyticsData {
<<<<<<< HEAD
                correlation_id: Some(proposal.session_proposal_rpc_id.try_into().unwrap()),
=======
                correlation_id: Some(proposal.session_proposal_rpc_id as i64),
>>>>>>> 6f50c06f
                chain_id: None,
                rpc_methods: None,
                tx_hashes: None,
                contract_addresses: None,
            }),
        };
        let session = Session {
            request_id: proposal.session_proposal_rpc_id,
            session_sym_key: shared_secret,
            self_public_key: self_public_key.to_bytes(),
            topic: session_topic,
            expiry: session_expiry,
            relay_protocol: "irn".to_string(),
            relay_data: None,
            controller_key: Some(self_public_key.to_bytes()),
            self_meta_data: self_metadata.clone(),
            peer_public_key: Some(proposal.proposer_public_key),
            peer_meta_data: Some(proposal.metadata),
            session_namespaces: approved_namespaces,
            required_namespaces: proposal.required_namespaces.clone(),
            optional_namespaces: proposal.optional_namespaces.clone(),
            session_properties: proposal.session_properties.clone(),
            scoped_properties: proposal.scoped_properties.clone(),
            is_acknowledged: false,
            pairing_topic: proposal.pairing_topic.clone(),
            transport_type: None, //TODO: add transport type for link mode
        };

<<<<<<< HEAD

        if let Some(store) = &self.session_store {
            store.add_session(session.clone().into());
        }
=======
        self.session_store.add_session(session.clone());
>>>>>>> 6f50c06f

        match self
            .request::<bool>(relay_rpc::rpc::Params::ApproveSession(
                approve_session,
            ))
            .await
        {
            Ok(true) => Ok(session),
            Ok(false) => {
                self.session_store.delete_session(session.topic.to_string());
                Err(ApproveError::Internal(
                    "Session rejected by relay".to_owned(),
                ))
            }
            Err(e) => {
                self.session_store.delete_session(session.topic.to_string());
                Err(ApproveError::Request(e))
            }
        }
    }

    // TODO will use storage in the future, for now it's ok to receive the whole proposal as parameter much like on approve() method.
    pub async fn reject(
        &mut self,
        proposal: SessionProposal,
        reason: relay_rpc::rpc::ErrorData,
    ) -> Result<(), RejectError> {
        // https://github.com/WalletConnect/walletconnect-monorepo/blob/5bef698dcf0ae910548481959a6a5d87eaf7aaa5/packages/sign-client/src/controllers/engine.ts#L497

        // Check if proposal is expired
        if let Some(expiry) = proposal.expiry_timestamp {
            if is_expired(expiry) {
                return Err(RejectError::Internal(format!(
                    "Proposal id {} has expired",
                    proposal.session_proposal_rpc_id
                )));
            }
        }

        // Send error response to the pairing topic
        let error_response = relay_rpc::rpc::ErrorResponse {
            id: relay_rpc::domain::MessageId::new(
                proposal.session_proposal_rpc_id,
            ),
            jsonrpc: relay_rpc::rpc::JSON_RPC_VERSION.clone(),
            error: reason,
        };

        // Encrypt and send the error response using the pairing sym key
        let serialized = serde_json::to_string(&error_response)
            .map_err(|e| RejectError::Internal(e.to_string()))?;

        let key = ChaCha20Poly1305::new(&proposal.pairing_sym_key.into());
        let nonce = ChaCha20Poly1305::generate_nonce()
            .map_err(|e| RejectError::Internal(e.to_string()))?;
        let encrypted = key
            .encrypt(&nonce, serialized.as_bytes())
            .map_err(|e| RejectError::Internal(e.to_string()))?;
        let encoded = encode_envelope_type0(&EnvelopeType0 {
            iv: nonce.into(),
            sb: encrypted,
        })
        .map_err(|e| RejectError::Internal(e.to_string()))?;
        let message = BASE64.encode(encoded.as_slice()).into();

        // Publish error response to pairing topic
        match self
            .request::<bool>(relay_rpc::rpc::Params::Publish(Publish {
                topic: proposal.pairing_topic.clone(),
                message,
                attestation: None, // TODO
                ttl_secs: 300,
                tag: 1120,
                prompt: false,
                analytics: Some(AnalyticsData {
                    correlation_id: Some(
                        proposal.session_proposal_rpc_id.try_into().unwrap(),
                    ),
                    chain_id: None,
                    rpc_methods: None,
                    tx_hashes: None,
                    contract_addresses: None,
                }),
            }))
            .await
        {
            Ok(true) => Ok(()),
            Ok(false) => {
                // we don't need delete from storage from rust side (like on approve method does for session) as is not implemented for proposal
                // proposal will be deleted from each SDK storage.
                return Err(RejectError::Internal(
                    "Failed to send rejection to relay".to_string(),
                ));
            }
            Err(e) => {
                return Err(RejectError::Request(e));
            }
        }
    }

    pub async fn _update(&self) {
        // TODO implement
        // https://github.com/WalletConnect/walletconnect-monorepo/blob/5bef698dcf0ae910548481959a6a5d87eaf7aaa5/packages/sign-client/src/controllers/engine.ts#L528
        unimplemented!()
    }

    pub async fn _extend(&self) {
        // TODO implement
        // https://github.com/WalletConnect/walletconnect-monorepo/blob/5bef698dcf0ae910548481959a6a5d87eaf7aaa5/packages/sign-client/src/controllers/engine.ts#L569
        unimplemented!()
    }

    pub async fn _request(&self) {
        // TODO implement
        // https://github.com/WalletConnect/walletconnect-monorepo/blob/5bef698dcf0ae910548481959a6a5d87eaf7aaa5/packages/sign-client/src/controllers/engine.ts#L601
        unimplemented!()

        // TODO WS handling:
        // - when a session request is pending, and we get the event that the page regained focus, should we immediately ping the WS connection to test its liveness (?)
    }

    pub async fn respond(
        &mut self,
        topic: Topic,
        response: SessionRequestJsonRpcResponse,
    ) -> Result<(), RespondError> {
        // TODO implement
        // https://github.com/WalletConnect/walletconnect-monorepo/blob/5bef698dcf0ae910548481959a6a5d87eaf7aaa5/packages/sign-client/src/controllers/engine.ts#L701

        let serialized = serde_json::to_string(&response)
            .map_err(|e| RespondError::Internal(e.to_string()))?;

        //TODO: get session from storage
        let shared_secret = {
<<<<<<< HEAD
            let sessions: Vec<Session> = if let Some(store) = &self.session_store {
                    let ffi_sessions = store.get_all_sessions();
                tracing::debug!("Respond: FFI sessions count: {}", ffi_sessions.len());
                    ffi_sessions.into_iter().map(|s| s.into()).collect()
                } else {
                return Err(RespondError::Internal("No session store available".to_owned()));
                };
=======
            let sessions: Vec<Session> = {
                let ffi_sessions = self.session_store.get_all_sessions();
                tracing::debug!(
                    "Respond: FFI sessions count: {}",
                    ffi_sessions.len()
                );
                ffi_sessions
            };

>>>>>>> 6f50c06f
            let session = sessions.iter().find(|s| s.topic == topic).ok_or(
                RespondError::Internal(format!(
                    "Session not found for topic: {:?}. Available topics: {:?}",
                    topic,
                    sessions.iter().map(|s| &s.topic).collect::<Vec<_>>()
                )),
            )?;
            session.session_sym_key
        };

        let key = ChaCha20Poly1305::new(&shared_secret.into());
        let nonce = ChaCha20Poly1305::generate_nonce()
            .map_err(|e| RespondError::Internal(e.to_string()))?;
        let encrypted = key
            .encrypt(&nonce, serialized.as_bytes())
            .map_err(|e| RespondError::Internal(e.to_string()))?;
        let encoded = encode_envelope_type0(&EnvelopeType0 {
            iv: nonce.into(),
            sb: encrypted,
        })
        .map_err(|e| RespondError::Internal(e.to_string()))?;
        let message = BASE64.encode(encoded.as_slice()).into();

        self.request::<bool>(relay_rpc::rpc::Params::Publish(Publish {
            topic,
            message,
            attestation: None, // TODO
            ttl_secs: 300,
            tag: 1109,
            prompt: false,
            analytics: Some(AnalyticsData {
                    correlation_id: Some(
                        match &response {
                            SessionRequestJsonRpcResponse::Result(r) => r.id,
                            SessionRequestJsonRpcResponse::Error(e) => e.id,
                        }.try_into().unwrap(),
                    ),
                    chain_id: None, // TODO
                    rpc_methods: None, // TODO
                    tx_hashes: None, // TODO
                    contract_addresses: None, // TODO
                }),
        }))
        .await
        .map_err(|e| RespondError::Internal(e.to_string()))?;

        Ok(())
    }

    pub async fn _ping(&self) {
        // TODO implement
        // https://github.com/WalletConnect/walletconnect-monorepo/blob/5bef698dcf0ae910548481959a6a5d87eaf7aaa5/packages/sign-client/src/controllers/engine.ts#L727
        unimplemented!()
    }

    pub async fn _emit(&self) {
        // TODO implement
        // https://github.com/WalletConnect/walletconnect-monorepo/blob/5bef698dcf0ae910548481959a6a5d87eaf7aaa5/packages/sign-client/src/controllers/engine.ts#L764
        unimplemented!()
    }

    pub async fn _disconnect(&self) {
        // TODO implement
        // https://github.com/WalletConnect/walletconnect-monorepo/blob/5bef698dcf0ae910548481959a6a5d87eaf7aaa5/packages/sign-client/src/controllers/engine.ts#L781
        unimplemented!()
    }

    pub async fn _authenticate(&self) {
        // TODO implement
        // https://github.com/WalletConnect/walletconnect-monorepo/blob/5bef698dcf0ae910548481959a6a5d87eaf7aaa5/packages/sign-client/src/controllers/engine.ts#L817
        unimplemented!()
    }

    pub async fn _approve_session_authenticate(&self) {
        // TODO implement
        // https://github.com/WalletConnect/walletconnect-monorepo/blob/5bef698dcf0ae910548481959a6a5d87eaf7aaa5/packages/sign-client/src/controllers/engine.ts#L1123
        unimplemented!()
    }

    pub async fn _reject_session_authenticate(&self) {
        // TODO implement
        // https://github.com/WalletConnect/walletconnect-monorepo/blob/5bef698dcf0ae910548481959a6a5d87eaf7aaa5/packages/sign-client/src/controllers/engine.ts#L1298
        unimplemented!()
    }

    async fn request<T: DeserializeOwned>(
        &mut self,
        params: relay_rpc::rpc::Params,
    ) -> Result<T, RequestError> {
        tracing::debug!("Connect: Call");

        let (response_tx, response_rx) = tokio::sync::oneshot::channel();
        self.request_tx.send((params, response_tx)).map_err(|e| {
            RequestError::Internal(format!(
                "Failed to send request, request_tx closed: {e}"
            ))
        })?;
        let response = match response_rx.await {
            Ok(Ok(response)) => response,
            Ok(Err(e)) => {
                return Err(RequestError::Internal(format!(
                    "Failed to receive response: {e}"
                )));
            }
            Err(e) => {
                return Err(RequestError::Internal(format!(
                    "Failed to receive response (2): {e}"
                )));
            }
        };

        match response {
            Response::Success(response) => {
                Ok(serde_json::from_value(response.result).map_err(|e| {
                    RequestError::Internal(format!(
                        "Failed to parse response result: {e}"
                    ))
                })?)
            }
            Response::Error(response) => Err(RequestError::Internal(format!(
                "RPC error: {:?}",
                response.error
            ))),
        }
    }
}

#[derive(Debug, PartialEq)]
enum IncomingMessage {
    Close(CloseReason),
    Message(Payload),
}

#[derive(Debug, PartialEq)]
enum CloseReason {
    InvalidAuth,
    Error(String),
}

#[cfg(target_arch = "wasm32")]
type ConnectWebSocket = web_sys::WebSocket;

#[cfg(not(target_arch = "wasm32"))]
type ConnectWebSocket = tokio::sync::mpsc::UnboundedSender<String>;

async fn connect(
    relay_url: String,
    project_id: ProjectId,
    key: &SigningKey,
    topics: Vec<Topic>,
    initial_req: Params,
) -> Result<
    (
        u64,
        tokio::sync::mpsc::UnboundedReceiver<IncomingMessage>,
        ConnectWebSocket,
    ),
    RequestError,
> {
    let url = {
        let encoder = &data_encoding::BASE64URL_NOPAD;
        let claims = {
            let data = JwtBasicClaims {
                iss: DecodedClientId::from_key(&key.verifying_key()).into(),
                sub: "http://example.com".to_owned(),
                aud: relay_url.clone(),
                iat: crate::time::SystemTime::now()
                    .duration_since(crate::time::UNIX_EPOCH)
                    .unwrap()
                    .as_secs() as i64,
                exp: Some(
                    crate::time::SystemTime::now()
                        .duration_since(crate::time::UNIX_EPOCH)
                        .unwrap()
                        .as_secs() as i64
                        + 60 * 60,
                ),
            };

            encoder.encode(serde_json::to_string(&data).unwrap().as_bytes())
        };
        let header = encoder.encode(
            serde_json::to_string(&JwtHeader::default()).unwrap().as_bytes(),
        );
        let message = format!("{header}.{claims}");
        let signature = {
            let data = key.sign(message.as_bytes());
            encoder.encode(&data.to_bytes())
        };
        let auth = format!("{message}.{signature}");

        let conn_opts =
            ConnectionOptions::new(project_id, auth).with_address(&relay_url);
        conn_opts.as_url().unwrap().to_string()
    };

    #[cfg(not(target_arch = "wasm32"))]
    {
        let (mut ws_stream, _response) =
            crate::time::timeout(REQUEST_TIMEOUT, connect_async(url))
                .await
                .map_err(|e| RequestError::Internal(e.to_string()))?
                .map_err(|e| RequestError::Internal(e.to_string()))?;

        let (outgoing_tx, mut outgoing_rx) =
            tokio::sync::mpsc::unbounded_channel::<String>();
        let (on_incomingmessage_tx, mut on_incomingmessage_rx) =
            tokio::sync::mpsc::unbounded_channel();

        crate::spawn::spawn(async move {
            loop {
                use tokio_tungstenite::tungstenite::protocol::frame::coding::CloseCode;

                tokio::select! {
                    Some(message) = outgoing_rx.recv() => {
                        ws_stream.send(Message::Text(message.into())).await.unwrap();
                    }
                    Some(message) = ws_stream.next() => {
                        let n = message
                            .map_err(|e| {
                                RequestError::Internal(format!(
                                    "WebSocket stream error: {e}"
                                ))
                            })
                            .expect("WebSocket stream error");
                        #[allow(clippy::single_match)]
                        match n {
                            Message::Text(message) => {
                                let result = serde_json::from_str::<Payload>(&message);
                                match result {
                                    Ok(payload) => {
                                        let _ = on_incomingmessage_tx.send(IncomingMessage::Message(payload))
                                            .ok();
                                    }
                                    Err(e) => {
                                        tracing::warn!("Failed to parse payload: {e}");
                                    }
                                }

                            }
                            Message::Close(close_event) => {
                                tracing::debug!("websocket onclose: {:?}", close_event);
                                if let Some(close_event) = close_event {
                                    if close_event.code == CloseCode::Iana(3000) {
                                        tracing::error!("Invalid auth: {}", close_event.reason);
                                        let _ = on_incomingmessage_tx.send(IncomingMessage::Close(CloseReason::InvalidAuth)).ok();
                                    } else {
                                        let _ = on_incomingmessage_tx.send(IncomingMessage::Close(CloseReason::Error(format!("{}: {}", close_event.code, close_event.reason)))).ok();
                                    }
                                } else {
                                    let _ = on_incomingmessage_tx.send(IncomingMessage::Close(CloseReason::Error("Unknown close event".to_string()))).ok();
                                }
                            }
                            e => tracing::debug!("ignoring tungstenite message: {:?}", e),
                        }
                    }
                    else => break,
                }
            }
        });

        let mut message_id = MIN_RPC_ID;

        if !topics.is_empty() {
            // TODO batch this extra request together with the initial connection

            message_id += 1;
            let payload_request = Payload::Request(Request::new(
                MessageId::new(message_id),
                Params::BatchSubscribe(BatchSubscribe { topics }),
            ));
            let serialized = serde_json::to_string(&payload_request)
                .map_err(|e| {
                    RequestError::ShouldNeverHappen(format!(
                        "Failed to serialize request: {e}"
                    ))
                })
                .expect("TODO");
            outgoing_tx.send(serialized).unwrap();

            let incoming_message = match crate::time::timeout(
                REQUEST_TIMEOUT,
                on_incomingmessage_rx.recv(),
            )
            .await
            {
                Ok(Some(message)) => message,
                Ok(None) => {
                    return Err(RequestError::Internal(
                        "Timeout waiting for batch subscribe response"
                            .to_string(),
                    ));
                }
                Err(e) => {
                    return Err(RequestError::Internal(format!(
                        "Timeout waiting for batch subscribe response: {e:?}"
                    )));
                }
            };
            match incoming_message {
                IncomingMessage::Close(reason) => match reason {
                    CloseReason::InvalidAuth => {
                        return Err(RequestError::InvalidAuth);
                    }
                    CloseReason::Error(reason) => {
                        tracing::debug!(
                            "ConnectRequest: CloseReason::Error: {reason}"
                        );
                        return Err(RequestError::Offline);
                    }
                },
                IncomingMessage::Message(payload) => {
                    let id = payload.id();
                    match payload {
                        Payload::Request(request) => {
                            tracing::error!("unexpected message request in ConnectRequest state: {:?}", request);
                            return Err(RequestError::Internal(
                                        "unexpected message request in ConnectRequest state".to_string(),
                                    ));
                        }
                        Payload::Response(response) => {
                            if id == MessageId::new(message_id) {
                                // success, no-op
                            } else {
                                tracing::error!("unexpected message response in ConnectRequest state: {:?}", response);
                                return Err(RequestError::Internal(
                                            "unexpected message response in ConnectRequest state".to_string(),
                                        ));
                            }
                        }
                    }
                }
            }
        }

        // TODO this will soon be moved to initial WebSocket request
        let request = Payload::Request(Request::new(
            MessageId::new(message_id),
            initial_req,
        ));
        let serialized = serde_json::to_string(&request)
            .map_err(|e| {
                RequestError::ShouldNeverHappen(format!(
                    "Failed to serialize request: {e}"
                ))
            })
            .expect("TODO");
        outgoing_tx.send(serialized).unwrap();

        Ok((message_id, on_incomingmessage_rx, outgoing_tx))
    }

    #[cfg(target_arch = "wasm32")]
    {
        use {
            wasm_bindgen::{prelude::Closure, JsCast},
            web_sys::{CloseEvent, Event, MessageEvent},
        };

        let ws = web_sys::WebSocket::new(&url).map_err(|e| {
            RequestError::Internal(format!("Failed to create WebSocket: {e:?}"))
        })?;

        let (on_incomingmessage_tx, mut on_incomingmessage_rx) =
            tokio::sync::mpsc::unbounded_channel();

        let on_close_closure = Closure::wrap(Box::new({
            let on_incomingmessage_tx = on_incomingmessage_tx.clone();
            move |event: CloseEvent| {
                tracing::debug!("websocket onclose: {:?}", event);

<<<<<<< HEAD
        tracing::debug!("Connect: Handle IRN Subscription");
        let handle_irn_subscription = {
            let session_store = self.session_store.clone();

            move |id: MessageId, sub_msg: Subscription| {
                // Get fresh sessions list each time to avoid stale data
                let sessions: Vec<Session> = if let Some(store) = &session_store {
                    tracing::debug!("Connect: Getting fresh sessions for topic lookup: {:?}", sub_msg.data.topic);
                    let fresh_sessions: Vec<Session> = store.get_all_sessions().into_iter().map(|s| s.into()).collect();
                    tracing::debug!("Connect: Fresh FFI sessions count: {}", fresh_sessions.len());
                    tracing::debug!("Connect: Fresh session topics: {:?}", fresh_sessions.iter().map(|s| &s.topic).collect::<Vec<_>>());
                    fresh_sessions
=======
                if event.code() == 3000 {
                    tracing::error!("Invalid auth: {}", event.reason());
                    if let Err(e) = on_incomingmessage_tx
                        .send(IncomingMessage::Close(CloseReason::InvalidAuth))
                    {
                        tracing::debug!(
                            "OK: Failed to send invalid auth close event: {e}"
                        );
                    }
>>>>>>> 6f50c06f
                } else {
                    // TODO rename CloseReason::Error? It's not necessesarly an error but a "normal" close event.
                    if let Err(e) = on_incomingmessage_tx.send(
                        IncomingMessage::Close(CloseReason::Error(format!(
                            "{}: {}",
                            event.code(),
                            event.reason()
                        ))),
                    ) {
                        tracing::debug!("OK: Failed to send close event: {e}");
                    }
                }
            }
        })
            as Box<dyn Fn(CloseEvent)>);
        ws.set_onclose(Some(
            // TODO fix leak
            Box::leak(Box::new(on_close_closure)).as_ref().unchecked_ref(),
        ));

        let on_error_closure = Closure::wrap(Box::new({
            let on_incomingmessage_tx = on_incomingmessage_tx.clone();
            move |event: Event| {
                tracing::debug!(
                    "websocket onerror: {:?} {:?}",
                    event.as_string(),
                    event,
                );
                if let Err(e) = on_incomingmessage_tx.send(
                    IncomingMessage::Close(CloseReason::Error(
                        event
                            .as_string()
                            .unwrap_or_else(|| "unknown error".to_string()),
                    )),
                ) {
                    tracing::debug!(
                        "OK: Failed to send close even (error handler): {e}"
                    );
                }
            }
        }) as Box<dyn Fn(Event)>);
        ws.set_onerror(Some(
            // TODO fix leak
            Box::leak(Box::new(on_error_closure)).as_ref().unchecked_ref(),
        ));

        let onmessage_closure =
            Closure::wrap(Box::new(move |event: MessageEvent| {
                if let Some(message) = event.data().as_string() {
                    tracing::debug!("websocket onmessage: {:?}", message);
                    let result = serde_json::from_str::<Payload>(&message);
                    match result {
                        Ok(payload) => {
                            let _ = on_incomingmessage_tx
                                .clone()
                                .send(IncomingMessage::Message(payload))
                                .ok();
                        }
                        Err(e) => {
                            tracing::warn!("Failed to parse payload: {e}");
                        }
                    }
                } else {
                    tracing::warn!(
                        "received non-string JsValue for WS onmessage"
                    )
                }
            }) as Box<dyn Fn(MessageEvent)>);
        ws.set_onmessage(Some(
            // TODO fix leak
            Box::leak(Box::new(onmessage_closure)).as_ref().unchecked_ref(),
        ));

        let (tx_open, mut rx_open) = tokio::sync::mpsc::channel(1);
        let onopen_closure = Closure::wrap(Box::new(move |_event: Event| {
            let tx_open = tx_open.clone();
            crate::spawn::spawn(async move {
                let _ = tx_open.send(()).await.ok();
            });
        }) as Box<dyn Fn(Event)>);
        ws.set_onopen(Some(
            // TODO fix leak
            Box::leak(Box::new(onopen_closure)).as_ref().unchecked_ref(),
        ));

        tracing::debug!("awaiting onopen");

        crate::time::timeout(REQUEST_TIMEOUT, rx_open.recv())
            .await
            .map_err(|e| {
                RequestError::Internal(format!(
                    "Timeout waiting for onopen: {e}"
                ))
            })?
            .ok_or_else(|| {
                RequestError::Internal("Failed to receive onopen".to_string())
            })?;
        ws.set_onopen(None);
        tracing::debug!("onopen received");

        let mut message_id = MIN_RPC_ID + 1;

        if !topics.is_empty() {
            // TODO batch this extra request together with the initial connection

            message_id += 1;
            let payload_request = Payload::Request(Request::new(
                MessageId::new(message_id),
                Params::BatchSubscribe(BatchSubscribe { topics }),
            ));
            let serialized = serde_json::to_string(&payload_request)
                .map_err(|e| {
                    RequestError::ShouldNeverHappen(format!(
                        "Failed to serialize request: {e}"
                    ))
                })
                .expect("TODO");
            ws.send_with_str(&serialized).expect("TODO");

            let incoming_message = match crate::time::timeout(
                REQUEST_TIMEOUT,
                on_incomingmessage_rx.recv(),
            )
            .await
            {
                Ok(Some(message)) => message,
                Ok(None) => {
                    return Err(RequestError::Internal(
                        "Timeout waiting for batch subscribe response"
                            .to_string(),
                    ));
                }
                Err(e) => {
                    return Err(RequestError::Internal(format!(
                        "Timeout waiting for batch subscribe response: {e:?}"
                    )));
                }
            };
            match incoming_message {
                IncomingMessage::Close(reason) => match reason {
                    CloseReason::InvalidAuth => {
                        return Err(RequestError::InvalidAuth);
                    }
                    CloseReason::Error(reason) => {
                        tracing::debug!(
                            "ConnectRequest: CloseReason::Error: {reason}"
                        );
                        return Err(RequestError::Offline);
                    }
                },
                IncomingMessage::Message(payload) => {
                    let id = payload.id();
                    match payload {
                        Payload::Request(request) => {
                            tracing::error!("unexpected message request in ConnectRequest state: {:?}", request);
                            return Err(RequestError::Internal(
                                "unexpected message request in ConnectRequest state".to_string(),
                            ));
                        }
                        Payload::Response(response) => {
                            if id == MessageId::new(message_id) {
                                // success, no-op
                            } else {
                                tracing::error!("unexpected message response in ConnectRequest state: {:?}", response);
                                return Err(RequestError::Internal(
                                    "unexpected message response in ConnectRequest state".to_string(),
                                ));
                            }
                        }
                    }
                }
            }
        }

        // TODO this will soon be moved to initial WebSocket request
        let request = Payload::Request(Request::new(
            MessageId::new(message_id),
            initial_req,
        ));
        let serialized = serde_json::to_string(&request)
            .map_err(|e| {
                RequestError::ShouldNeverHappen(format!(
                    "Failed to serialize request: {e}"
                ))
            })
            .expect("TODO");
        ws.send_with_str(&serialized).expect("TODO");

        Ok((message_id, on_incomingmessage_rx, ws))
    }
}

enum ConnectionState {
    Idle,
    Poisoned,
    MaybeReconnect,
    ConnectSubscribe,
    AwaitingSubscribeResponse(
        u64,
        tokio::sync::mpsc::UnboundedReceiver<IncomingMessage>,
        ConnectWebSocket,
        DurableSleep,
    ),
    Backoff,
    ConnectRequest(
        (Params, tokio::sync::oneshot::Sender<Result<Response, RequestError>>),
    ),
    AwaitingConnectRequestResponse(
        u64,
        tokio::sync::mpsc::UnboundedReceiver<IncomingMessage>,
        ConnectWebSocket,
        (Params, tokio::sync::oneshot::Sender<Result<Response, RequestError>>),
        DurableSleep,
    ),
    Connected(
        u64,
        tokio::sync::mpsc::UnboundedReceiver<IncomingMessage>,
        ConnectWebSocket,
    ),
    AwaitingRequestResponse(
        u64,
        tokio::sync::mpsc::UnboundedReceiver<IncomingMessage>,
        ConnectWebSocket,
        (Params, tokio::sync::oneshot::Sender<Result<Response, RequestError>>),
        DurableSleep,
    ),
    ConnectRetryRequest(
        (Params, tokio::sync::oneshot::Sender<Result<Response, RequestError>>),
    ),
    AwaitingConnectRetryRequestResponse(
        u64,
        tokio::sync::mpsc::UnboundedReceiver<IncomingMessage>,
        ConnectWebSocket,
        tokio::sync::oneshot::Sender<Result<Response, RequestError>>,
        DurableSleep,
    ),
}

async fn connect_loop_state_machine(
    relay_url: String,
    project_id: ProjectId,
    key: SigningKey,
    session_store: Arc<dyn SessionStore>,
    session_request_tx: tokio::sync::mpsc::UnboundedSender<(
        Topic,
        SessionRequestJsonRpc,
    )>,
    mut request_rx: tokio::sync::mpsc::UnboundedReceiver<(
        Params,
        tokio::sync::oneshot::Sender<Result<Response, RequestError>>,
    )>,
    mut online_rx: tokio::sync::mpsc::UnboundedReceiver<()>,
) {
    let (irn_subscription_ack_tx, mut irn_subscription_ack_rx) =
        tokio::sync::mpsc::unbounded_channel();
    let handle_irn_subscription = {
        let session_store = session_store.clone();
        let session_request_tx = session_request_tx.clone();
        let irn_subscription_ack_tx = irn_subscription_ack_tx.clone();
        move |id: MessageId, sub_msg: Subscription| {
            let session_store = session_store.clone();
            let session_request_tx = session_request_tx.clone();
            let irn_subscription_ack_tx = irn_subscription_ack_tx.clone();
            async move {
                let session_sym_key = {
<<<<<<< HEAD
                    tracing::debug!("Connect: Looking for session with topic: {:?}", sub_msg.data.topic);
                    tracing::debug!("Connect: Available session topics: {:?}", sessions.iter().map(|s| &s.topic).collect::<Vec<_>>());

                    let session = sessions.iter().find(|s| s.topic == sub_msg.data.topic);
=======
                    let sessions: Vec<Session> =
                        session_store.get_all_sessions();

                    tracing::debug!(
                        "Connect: Looking for session with topic: {:?}",
                        sub_msg.data.topic
                    );
                    tracing::debug!(
                        "Connect: Available session topics: {:?}",
                        sessions.iter().map(|s| &s.topic).collect::<Vec<_>>()
                    );

                    let session =
                        sessions.iter().find(|s| s.topic == sub_msg.data.topic);
>>>>>>> 6f50c06f
                    match session {
                        Some(s) => {
                            tracing::debug!(
                                "Connect: Found session for topic: {:?}",
                                s.topic
                            );
                            s.session_sym_key
                        }
                        None => {
                            tracing::error!(
                                "Connect: No session found for topic: {:?}",
                                sub_msg.data.topic
                            );
                            tracing::error!(
                                "Connect: Available sessions: {:?}",
                                sessions
                                    .iter()
                                    .map(|s| &s.topic)
                                    .collect::<Vec<_>>()
                            );
                            // Send ACK to prevent blocking, but skip processing
                            if let Err(e) = irn_subscription_ack_tx.send(id) {
                                tracing::debug!(
                                    "Failed to send subscription ack: {e}"
                                );
                            }
                            return;
                        }
                    }
                };

                tracing::debug!(
                    "Connect: Session Sym Key: {:?}",
                    session_sym_key
                );

                let decoded = BASE64
                    .decode(sub_msg.data.message.as_bytes())
                    .map_err(|e| {
                        PairError::Internal(format!(
                            "Failed to decode message: {e}"
                        ))
                    })
                    .unwrap();

                tracing::debug!("Connect: Decoded: {:?}", decoded);

                let envelope =
                    envelope_type0::deserialize_envelope_type0(&decoded)
                        .map_err(|e| PairError::Internal(e.to_string()))
                        .unwrap();
                let key = ChaCha20Poly1305::new(&session_sym_key.into());
                let decrypted = key
                    .decrypt(&Nonce::from(envelope.iv), envelope.sb.as_slice())
                    .map_err(|e| PairError::Internal(e.to_string()))
                    .unwrap();
                let value =
                    serde_json::from_slice::<serde_json::Value>(&decrypted)
                        .map_err(|e| PairError::Internal(e.to_string()))
                        .unwrap();

                tracing::debug!("Connect: Decrypted: {:?}", value);

                if let Some(method) = value.get("method") {
                    if method.as_str() == Some("wc_sessionRequest") {
                        // TODO implement relay-side request queue
                        let request = serde_json::from_value::<
                            SessionRequestJsonRpc,
                        >(value)
                        .map_err(|e| {
                            PairError::Internal(format!(
                                "Failed to parse decrypted message: {e}"
                            ))
                        })
                        .unwrap();

                        tracing::debug!(
                            "Connect: Session Request: {:?}",
                            request
                        );

                        session_request_tx
                            .send((sub_msg.data.topic, request))
                            .unwrap();
                        if let Err(e) = irn_subscription_ack_tx.send(id) {
                            tracing::debug!(
                                "Failed to send subscription ack: {e}"
                            );
                        }
                    } else if method.as_str() == Some("wc_sessionUpdate") {
                        // TODO update session locally (if not older than last update)
                        // TODO write state to storage (blocking)
                        if let Err(e) = irn_subscription_ack_tx.send(id) {
                            tracing::debug!(
                                "Failed to send subscription ack: {e}"
                            );
                        }
                    } else if method.as_str() == Some("wc_sessionExtend") {
                        // TODO update session locally (if not older than last update)
                        // TODO write state to storage (blocking)
                        if let Err(e) = irn_subscription_ack_tx.send(id) {
                            tracing::debug!(
                                "Failed to send subscription ack: {e}"
                            );
                        }
                    } else if method.as_str() == Some("wc_sessionEmit") {
                        // TODO dedup events based on JSON RPC history
                        // TODO emit event callback (blocking?)
                        if let Err(e) = irn_subscription_ack_tx.send(id) {
                            tracing::debug!(
                                "Failed to send subscription ack: {e}"
                            );
                        }
                    } else if method.as_str() == Some("wc_sessionPing") {
                        if let Err(e) = irn_subscription_ack_tx.send(id) {
                            tracing::debug!(
                                "Failed to send subscription ack: {e}"
                            );
                        }
                    } else {
                        tracing::error!("Unexpected method: {}", method);
                        if let Err(e) = irn_subscription_ack_tx.send(id) {
                            tracing::debug!(
                                "Failed to send subscription ack: {e}"
                            );
                        }
                    }
                } else {
                    tracing::debug!("ignoring response message: {:?}", value);
                    if let Err(e) = irn_subscription_ack_tx.send(id) {
                        tracing::debug!("Failed to send subscription ack: {e}");
                    }

                    // TODO handle session request responses. Unsure if other responses are needed
                }
            }
<<<<<<< HEAD
        };

        let response_oneshot = tokio::sync::oneshot::channel();

        #[cfg(not(target_arch = "wasm32"))]
        {
            let (mut ws_stream, _response) =
                crate::time::timeout(REQUEST_TIMEOUT, connect_async(url))
                    .await
                    .map_err(|e| RequestError::Internal(e.to_string()))?
                    .map_err(|e| RequestError::Internal(e.to_string()))?;
            let sessions: Vec<Session> = if let Some(store) = &self.session_store {
                    let ffi_sessions = store.get_all_sessions();
                tracing::debug!("Connect WS: FFI sessions count: {}", ffi_sessions.len());
                    ffi_sessions.into_iter().map(|s| s.into()).collect()
                } else {
                    tracing::debug!("Connect WS: No session store registered");
                    Vec::new()
                };

            let invalid_auth = self.invalid_auth.clone();
            crate::spawn::spawn(async move {
                use {
                    tokio::net::TcpStream,
                    tokio_tungstenite::{MaybeTlsStream, WebSocketStream},
                };

                const MIN: u64 = 1000000000; // MessageId::MIN is private
                let mut message_id = MIN;
                let mut response_channels = HashMap::<
                    _,
                    tokio::sync::oneshot::Sender<
                        Result<Response, RequestError>,
                    >,
                >::new();

                async fn send_request(
                    ws_stream: &mut WebSocketStream<MaybeTlsStream<TcpStream>>,
                    initial_req: (
                        Params,
                        tokio::sync::oneshot::Sender<
                            Result<Response, RequestError>,
                        >,
                    ),
                    message_id: &mut u64,
                    response_channels: &mut HashMap<
                        MessageId,
                        tokio::sync::oneshot::Sender<
                            Result<Response, RequestError>,
                        >,
                    >,
                ) {
                    *message_id += 1;
                    response_channels
                        .insert(MessageId::new(*message_id), initial_req.1);
                    let request = Payload::Request(Request::new(
                        MessageId::new(*message_id),
                        initial_req.0,
                    ));
                    let serialized = serde_json::to_string(&request)
                        .map_err(|e| {
                            RequestError::ShouldNeverHappen(format!(
                                "Failed to serialize request: {e}"
                            ))
                        })
                        .unwrap();
                    ws_stream
                        .send(Message::Text(serialized.into()))
                        .await
                        .unwrap();
=======
        }
    };

    let mut state = ConnectionState::Idle;
    loop {
        match state {
            ConnectionState::Idle => {
                // TODO avoid select! as it doesn't guarantee that `else` branch exists (it will panic otherwise)
                tokio::select! {
                    Some(request) = request_rx.recv() => state = ConnectionState::ConnectRequest(request),
                    Some(()) = online_rx.recv() => state = ConnectionState::MaybeReconnect,
                    else => break,
>>>>>>> 6f50c06f
                }
            }
            ConnectionState::Poisoned => {
                if let Some((_params, response_tx)) = request_rx.recv().await {
                    if let Err(e) =
                        response_tx.send(Err(RequestError::InvalidAuth))
                    {
                        tracing::debug!("Failed to send error response: {e:?}");
                    }
                }
                state = ConnectionState::Idle;
            }
            ConnectionState::MaybeReconnect => {
                if session_store.get_all_sessions().is_empty() {
                    state = ConnectionState::Idle;
                } else {
                    state = ConnectionState::ConnectSubscribe;
                }
            }
            ConnectionState::ConnectSubscribe => {
                let topics = {
                    session_store
                        .get_all_sessions()
                        .into_iter()
                        .map(|s| s.topic.clone())
                        .collect()
                };
                let connect_res = connect(
                    relay_url.clone(),
                    project_id.clone(),
                    &key,
                    vec![],
                    Params::BatchSubscribe(BatchSubscribe { topics }),
                )
                .await;
                match connect_res {
                    Ok((message_id, on_incomingmessage_rx, ws)) => {
                        state = ConnectionState::AwaitingSubscribeResponse(
                            message_id,
                            on_incomingmessage_rx,
                            ws,
                            crate::time::durable_sleep(REQUEST_TIMEOUT),
                        );
                    }
                    Err(e) => {
                        tracing::debug!("ConnectSubscribe failed: {e:?}");
                        state = ConnectionState::Backoff;
                    }
                }
            }
            ConnectionState::AwaitingSubscribeResponse(
                message_id,
                mut on_incomingmessage_rx,
                ws,
                mut sleep,
            ) => {
                // TODO avoid select! as it doesn't guarantee that all branches are covered (it will panic otherwise)
                tokio::select! {
                    message = on_incomingmessage_rx.recv() => {
                        if let Some(message) = message {
                            match message {
                                IncomingMessage::Close(reason) => {
                                    match reason {
                                        CloseReason::InvalidAuth => {
                                            state = ConnectionState::Poisoned;
                                        }
                                        CloseReason::Error(reason) => {
                                            tracing::debug!("AwaitingSubscribeResponse: CloseReason::Error: {reason}");
                                            state = ConnectionState::Backoff;
                                        }
                                    }
                                }
                                IncomingMessage::Message(payload) => {
                                    let id = payload.id();
                                    match payload {
                                        Payload::Request(request) => {
                                            tracing::warn!("ignoring message request in AwaitingSubscribeResponse state: {:?}", request);
                                            state = ConnectionState::AwaitingSubscribeResponse(
                                                message_id,
                                                on_incomingmessage_rx,
                                                ws,
                                                sleep,
                                            );
                                        }
                                        Payload::Response(response) => {
                                            if id == MessageId::new(message_id) {
                                                state = ConnectionState::Connected(message_id, on_incomingmessage_rx, ws);
                                            } else {
                                                tracing::warn!("ignoring message response in AwaitingSubscribeResponse state: {:?}", response);
                                                state = ConnectionState::AwaitingSubscribeResponse(
                                                    message_id,
                                                    on_incomingmessage_rx,
                                                    ws,
                                                    sleep,
                                                );
                                            }
                                        }
                                    }
                                }
                            }
                        } else {
                            state = ConnectionState::Backoff;
                        }
                    },
                    Some(()) = sleep.recv() => state = ConnectionState::Backoff,
                }
            }
            ConnectionState::Backoff => {
                // TODO start at 0, then etc.
                // TODO consider max 1s polling? Why go less frequently?
                let sleep = crate::time::sleep(Duration::from_millis(1000));
                // TODO avoid select! as it doesn't guarantee that all branches are covered (it will panic otherwise)
                tokio::select! {
                    Some(req) = request_rx.recv() => state = ConnectionState::ConnectRequest(req),
                    () = sleep => state = ConnectionState::MaybeReconnect,
                    else => break,
                }
            }
            ConnectionState::ConnectRequest((request, response_tx)) => {
                let topics = {
                    session_store
                        .get_all_sessions()
                        .into_iter()
                        .map(|s| s.topic.clone())
                        .collect()
                };
                let connect_res = connect(
                    relay_url.clone(),
                    project_id.clone(),
                    &key,
                    topics,
                    request.clone(),
                )
                .await;
                match connect_res {
                    Ok((message_id, on_incomingmessage_rx, ws)) => {
                        state = ConnectionState::AwaitingConnectRequestResponse(
                            message_id,
                            on_incomingmessage_rx,
                            ws,
                            (request, response_tx),
                            crate::time::durable_sleep(REQUEST_TIMEOUT),
                        );
                    }
                    Err(e) => {
                        if let Err(e) = response_tx.send(Err(e)) {
                            tracing::warn!(
                                "Failed to send error response: {e:?}"
                            );
                        }
                        state = ConnectionState::Idle;
                    }
                }
            }
            ConnectionState::AwaitingConnectRequestResponse(
                message_id,
                mut on_incomingmessage_rx,
                ws,
                (request, response_tx),
                mut sleep,
            ) => {
                // TODO avoid select! as it doesn't guarantee that all branches are covered (it will panic otherwise)
                tokio::select! {
                    message = on_incomingmessage_rx.recv() => {
                        if let Some(message) = message {
                        match message {
                            IncomingMessage::Close(reason) => {
                                match reason {
                                    CloseReason::InvalidAuth => {
                                        if let Err(e) =
                                            response_tx.send(Err(RequestError::InvalidAuth))
                                        {
                                            tracing::warn!("Failed to send error response: {e:?}");
                                        }
                                        state = ConnectionState::Poisoned;
                                    }
                                    CloseReason::Error(reason) => {
                                        tracing::debug!("AwaitingConnectRequestResponse: CloseReason::Error: {reason}");
                                        if let Err(e) =
                                            response_tx.send(Err(RequestError::Offline))
                                        {
                                            tracing::warn!("Failed to send error response: {e:?}");
                                        }
                                        state = ConnectionState::MaybeReconnect;
                                    }
                                }
                            }
                            IncomingMessage::Message(payload) => {
                                let id = payload.id();
                                match payload {
                                    Payload::Request(payload_request) => {
                                        tracing::warn!("ignoring message request in AwaitingSubscribeResponse state: {:?}", payload_request);
                                        state = ConnectionState::AwaitingConnectRequestResponse(
                                            message_id,
                                            on_incomingmessage_rx,
                                            ws,
                                            (request, response_tx),
                                            sleep,
                                        );
                                    }
                                    Payload::Response(response) => {
                                        if id == MessageId::new(message_id) {
                                            if let Err(e) =
                                                response_tx.send(Ok(response))
                                            {
                                                tracing::warn!("Failed to send response: {e:?}");
                                            }
                                            state = ConnectionState::Connected(message_id, on_incomingmessage_rx, ws);
                                        } else {
                                            tracing::warn!("ignoring message response in AwaitingSubscribeResponse state: {:?}", response);
                                            state = ConnectionState::AwaitingConnectRequestResponse(
                                                message_id,
                                                on_incomingmessage_rx,
                                                ws,
                                                (request, response_tx),
                                                sleep,
                                            );
                                        }
                                    }
                                }
                            }
                            }
                        } else {
                            if let Err(e) =
                                response_tx.send(Err(RequestError::Offline))
                            {
                                tracing::warn!("Failed to send error response: {e:?}");
                            }
                            state = ConnectionState::MaybeReconnect;
                        }
                    },
                    Some(()) = sleep.recv() => {
                        if let Err(e) =
                            response_tx.send(Err(RequestError::Offline))
                        {
                            tracing::warn!("Failed to send error response: {e:?}");
                        }
                        state = ConnectionState::MaybeReconnect;
                    }
                }
            }
            ConnectionState::Connected(
                message_id,
                mut on_incomingmessage_rx,
                ws,
            ) => {
                // TODO avoid select! as it doesn't guarantee that all branches are covered (it will panic otherwise)
                tokio::select! {
                    message = on_incomingmessage_rx.recv() => {
                        if let Some(message) = message {
                            match message {
                                IncomingMessage::Close(reason) => {
                                    if reason == CloseReason::InvalidAuth {
                                        tracing::warn!("server misbehaved: invalid auth in Connected state");
                                        state = ConnectionState::Poisoned;
                                    } else {
                                        state = ConnectionState::MaybeReconnect;
                                    }
                                }
                                IncomingMessage::Message(payload) => {
                                    let id = payload.id();
                                    match payload {
                                        Payload::Request(request) => {
                                            #[allow(clippy::single_match)]
                                            match request.params {
                                                Params::Subscription(
                                                    sub_msg
                                                ) => {
                                                    handle_irn_subscription(id, sub_msg).await;
                                                }
                                                _ => tracing::warn!("ignoring message request in Connected state: {:?}", request),
                                            }
                                            state = ConnectionState::Connected(
                                                message_id,
                                                on_incomingmessage_rx,
                                                ws,
                                            );
                                        }
                                        Payload::Response(response) => {
                                            tracing::warn!("ignoring message response in Connected state: {:?}", response);
                                            state = ConnectionState::Connected(
                                                message_id,
                                                on_incomingmessage_rx,
                                                ws,
                                            );
                                        }
                                    }
                                }
                            }
                        } else {
                            state = ConnectionState::MaybeReconnect;
                        }
                    }
                    request = request_rx.recv() => {
                        if let Some((request, response_tx)) = request {
                            let message_id = message_id + 1;
                            let payload_request = Payload::Request(Request::new(
                                MessageId::new(message_id),
                                request.clone(),
                            ));
                            let serialized = serde_json::to_string(&payload_request)
                                .map_err(|e| {
                                    RequestError::ShouldNeverHappen(format!(
                                        "Failed to serialize request: {e}"
                                    ))
                                })
                                .expect("TODO");
                            #[cfg(target_arch = "wasm32")]
                            ws.send_with_str(&serialized).expect("TODO");
                            #[cfg(not(target_arch = "wasm32"))]
                            ws.send(serialized).expect("TODO");

                            state = ConnectionState::AwaitingRequestResponse(
                                message_id,
                                on_incomingmessage_rx,
                                ws,
                                (request, response_tx),
                                crate::time::durable_sleep(REQUEST_TIMEOUT),
                            );
                        } else {
                            break;
                        }
                    }
                    id = irn_subscription_ack_rx.recv() => {
                        if let Some(id) = id {
                            let request = Payload::Response(Response::Success(
                                SuccessfulResponse {
                                    id,
                                    result: serde_json::to_value(true)
                                        .expect("TODO"),
                                    jsonrpc: "2.0".to_string().into(),
                                },
                            ));
                            let serialized = serde_json::to_string(&request)
                                .map_err(|e| {
                                    RequestError::ShouldNeverHappen(format!(
                                        "Failed to serialize request: {e}"
                                    ))
                                })
                                .expect("TODO");
                            #[cfg(target_arch = "wasm32")]
                            ws.send_with_str(&serialized).expect("TODO");
                            #[cfg(not(target_arch = "wasm32"))]
                            ws.send(serialized).expect("TODO");

                            state = ConnectionState::Connected(
                                message_id,
                                on_incomingmessage_rx,
                                ws,
                            );
                        } else {
                            break;
                        }
                    }
                }
            }
            ConnectionState::AwaitingRequestResponse(
                message_id,
                mut on_incomingmessage_rx,
                ws,
                (request, response_tx),
                mut sleep,
            ) => {
                // TODO avoid select! as it doesn't guarantee that all branches are covered (it will panic otherwise)
                tokio::select! {
                    message = on_incomingmessage_rx.recv() => {
                        if let Some(message) = message {
                            match message {
                                IncomingMessage::Close(reason) => {
                                    if reason == CloseReason::InvalidAuth {
                                        tracing::warn!("server misbehaved: invalid auth in Connected state");
                                        if let Err(e) =
                                            response_tx.send(Err(RequestError::InvalidAuth))
                                        {
                                            tracing::warn!("Failed to send error response: {e:?}");
                                        }
                                        state = ConnectionState::Poisoned;
                                    } else {
                                        state = ConnectionState::ConnectRetryRequest((request, response_tx));
                                    }
                                }
                                IncomingMessage::Message(payload) => {
                                    let id = payload.id();
                                    match payload {
                                        Payload::Request(payload_request) => {
                                            #[allow(clippy::single_match)]
                                            match payload_request.params {
                                                Params::Subscription(
                                                    sub_msg
                                                ) => {
                                                    handle_irn_subscription(id, sub_msg).await;
                                                }
                                                _ => tracing::warn!("ignoring message request in AwaitingRequestResponse state: {:?}", payload_request),
                                            }
                                            state = ConnectionState::AwaitingRequestResponse(
                                                message_id,
                                                on_incomingmessage_rx,
                                                ws,
                                                (request, response_tx),
                                                sleep,
                                            );
                                        }
                                        Payload::Response(response) => {
                                            if id == MessageId::new(message_id) {
                                                if let Err(e) =
                                                    response_tx.send(Ok(response))
                                                {
                                                    tracing::warn!("Failed to send response in AwaitingRequestResponse state: {e:?}");
                                                }
                                                state = ConnectionState::Connected(message_id, on_incomingmessage_rx, ws);
                                            } else {
                                                tracing::warn!("ignoring message response in AwaitingSubscribeResponse state: {:?}", response);
                                                state = ConnectionState::AwaitingRequestResponse(
                                                    message_id,
                                                    on_incomingmessage_rx,
                                                    ws,
                                                    (request, response_tx),
                                                    sleep,
                                                );
                                            }
                                        }
                                    }
                                }
                            }
                        } else {
                            break;
                        }
                    }
                    Some(()) = sleep.recv() => state = ConnectionState::ConnectRetryRequest((request, response_tx)),
                }
            }
            ConnectionState::ConnectRetryRequest((request, response_tx)) => {
                let topics = {
                    session_store
                        .get_all_sessions()
                        .into_iter()
                        .map(|s| s.topic)
                        .collect()
                };
                let connect_res = connect(
                    relay_url.clone(),
                    project_id.clone(),
                    &key,
                    topics,
                    request,
                )
                .await;
                match connect_res {
                    Ok((message_id, on_incomingmessage_rx, ws)) => {
                        state = ConnectionState::AwaitingConnectRetryRequestResponse(
                            message_id,
                            on_incomingmessage_rx,
                            ws,
                            response_tx,
                            crate::time::durable_sleep(REQUEST_TIMEOUT),
                        );
                    }
                    Err(e) => {
                        if let Err(e) = response_tx.send(Err(e)) {
                            tracing::warn!(
                                "Failed to send error response: {e:?}"
                            );
                        }
                        state = ConnectionState::MaybeReconnect;
                    }
                }
            }
            ConnectionState::AwaitingConnectRetryRequestResponse(
                message_id,
                mut on_incomingmessage_rx,
                ws,
                response_tx,
                mut sleep,
            ) => {
                // TODO avoid select! as it doesn't guarantee that all branches are covered (it will panic otherwise)
                tokio::select! {
                    message = on_incomingmessage_rx.recv() => {
                        if let Some(message) = message {
                            match message {
                                IncomingMessage::Close(reason) => {
                                    if reason == CloseReason::InvalidAuth {
                                        tracing::warn!("server misbehaved: invalid auth in Connected state");
                                        if let Err(e) =
                                            response_tx.send(Err(RequestError::InvalidAuth))
                                        {
                                            tracing::warn!("Failed to send error response: {e:?}");
                                        }
                                        state = ConnectionState::Poisoned;
                                    } else {
                                        if let Err(e) =
                                            response_tx.send(Err(RequestError::Offline))
                                        {
                                            tracing::warn!("Failed to send error response: {e:?}");
                                        }
                                        state = ConnectionState::MaybeReconnect;
                                    }
                                }
                                IncomingMessage::Message(payload) => {
                                    let id = payload.id();
                                    match payload {
                                        Payload::Request(request) => {
                                            // TODO consider handling anyway, if possible
                                            tracing::warn!("ignoring message request in AwaitingConnectRetryRequestResponse state: {:?}", request);
                                            state = ConnectionState::AwaitingConnectRetryRequestResponse(
                                                message_id,
                                                on_incomingmessage_rx,
                                                ws,
                                                response_tx,
                                                sleep,
                                            );
                                        }
                                        Payload::Response(response) => {
                                            if id == MessageId::new(message_id) {
                                                if let Err(e) =
                                                    response_tx.send(Ok(response))
                                                {
                                                    tracing::warn!("Failed to send response: {e:?}");
                                                }
                                                state = ConnectionState::Connected(message_id, on_incomingmessage_rx, ws);
                                            } else {
                                                tracing::warn!("ignoring message response in AwaitingConnectRetryRequestResponse state: {:?}", response);
                                                state = ConnectionState::AwaitingConnectRetryRequestResponse(
                                                    message_id,
                                                    on_incomingmessage_rx,
                                                    ws,
                                                    response_tx,
                                                    sleep,
                                                );
                                            }
                                        }
                                    }
                                }
                            }
                        } else {
                            break;
                        }
                    }
                    Some(()) = sleep.recv() => state = ConnectionState::MaybeReconnect,
                }
            }
        }
    }

    while let Some((_request, response_tx)) = request_rx.recv().await {
        if let Err(e) = response_tx
            .send(Err(RequestError::Internal("request_rx closed".to_string())))
        {
            tracing::warn!("Failed to send error response: {e:?}");
        }
    }
}

pub fn generate_key() -> SecretKey {
    SigningKey::generate(&mut rand::thread_rng()).to_bytes()
}

// UniFFI wrapper for better API naming
#[cfg(feature = "uniffi")]
#[derive(uniffi::Object)]
pub struct SignClient {
    client: std::sync::Arc<tokio::sync::Mutex<Client>>,
    session_request_rx: std::sync::Mutex<
        Option<
            tokio::sync::mpsc::UnboundedReceiver<(
                Topic,
                SessionRequestJsonRpc,
            )>,
        >,
    >,
}

#[cfg(feature = "uniffi")]
struct SessionStoreFfiProxy(Arc<dyn SessionStoreFfi>);

#[cfg(feature = "uniffi")]
impl SessionStore for SessionStoreFfiProxy {
    fn add_session(&self, session: Session) {
        self.0.add_session(session.into());
    }

    fn delete_session(&self, topic: String) {
        self.0.delete_session(topic);
    }

    fn get_session(&self, topic: String) -> Option<Session> {
        self.0.get_session(topic).map(|s| s.into())
    }

    fn get_all_sessions(&self) -> Vec<Session> {
        self.0.get_all_sessions().into_iter().map(|s| s.into()).collect()
    }
}

#[cfg(feature = "uniffi")]
#[uniffi::export(async_runtime = "tokio")]
impl SignClient {
    #[uniffi::constructor]
<<<<<<< HEAD
    pub fn new(project_id: String) -> Self {
        tracing::debug!("Creating new SignClient with project_id: {project_id}");
        let (client, session_request_rx) = Client::new(ProjectId::from(project_id));

=======
    pub fn new(
        project_id: String,
        key: Vec<u8>,
        session_store: Arc<dyn SessionStoreFfi>,
    ) -> Self {
        tracing::debug!(
            "Creating new SignClient with project_id: {project_id}"
        );
        let (client, session_request_rx) = Client::new(
            ProjectId::from(project_id),
            key.try_into().expect("Invalid key format - must be 32 bytes"),
            Arc::new(SessionStoreFfiProxy(session_store)),
        );
>>>>>>> 6f50c06f
        Self {
            client: std::sync::Arc::new(tokio::sync::Mutex::new(client)),
            session_request_rx: std::sync::Mutex::new(Some(session_request_rx)),
        }
    }

    pub fn generate_key(&self) -> Vec<u8> {
        generate_key().to_vec()
    }

    pub async fn register_sign_listener(
        &self,
        listener: Arc<dyn SignListener>,
    ) {
        let mut rx_guard = self.session_request_rx.lock().unwrap();
        if let Some(mut rx) = rx_guard.take() {
            tokio::spawn(async move {
                tracing::info!(
                    "Starting session request listener with debug logging"
                );
                while let Some((topic, session_request)) = rx.recv().await {
                    tracing::debug!("Received session request - Topic: {:?}, SessionRequest: {:?}", topic, session_request);
                    let session_request_ffi: SessionRequestJsonRpcFfi =
                        session_request.into();
                    listener.on_session_request(
                        topic.to_string(),
                        session_request_ffi,
                    );
                }
                tracing::info!("Session request listener stopped");
            });
        } else {
            tracing::warn!("Session request listener already started or receiver not available");
        }
    }

    pub async fn online(&self) {
        tracing::info!("Calling online method");
        let mut client = self.client.lock().await;
        client.online();
    }

    pub async fn pair(
        &self,
        uri: String,
    ) -> Result<SessionProposalFfi, PairError> {
        let proposal = {
            let mut client = self.client.lock().await;
            client.pair(&uri).await?
        };
        Ok(proposal.into())
    }

    //TODO: Add approved namespaces builder util function
    pub async fn approve(
        &self,
        proposal: SessionProposalFfi,
        approved_namespaces: HashMap<String, SettleNamespace>,
        self_metadata: Metadata,
    ) -> Result<SessionFfi, ApproveError> {
        use crate::sign::ffi_types::SessionProposal;

        let proposal: SessionProposal = proposal.into();
        tracing::debug!("approved_namespaces: {:?}", approved_namespaces);
        tracing::debug!("self_metadata: {:?}", self_metadata);
        let session = {
            let mut client = self.client.lock().await;
            client.approve(proposal, approved_namespaces, self_metadata).await?
        };
        Ok(session.into())
    }

<<<<<<< HEAD
    pub async fn reject(
        &self,
        proposal: SessionProposalFfi,
        reason: ffi_types::ErrorDataFfi,
    ) -> Result<(), RejectError> {
        use crate::sign::ffi_types::SessionProposal;
        use relay_rpc::rpc::ErrorData;

        let proposal: SessionProposal = proposal.into();
        let reason: ErrorData = reason.into();
        tracing::debug!("reject session propose: {:?}", reason);

        let mut client = self.client.lock().await;
        client.reject(proposal, reason).await?;
        Ok(())
    }

=======
>>>>>>> 6f50c06f
    pub async fn respond(
        &self,
        topic: String,
        response: SessionRequestJsonRpcResponseFfi,
    ) -> Result<String, RespondError> {
        tracing::debug!("responding session request: {:?}", response);

        let mut client = self.client.lock().await;
        let response_internal: SessionRequestJsonRpcResponse = response.into();
        let topic_topic: Topic = topic.clone().into();
        client.respond(topic_topic, response_internal).await?;
        Ok(topic)
    }
}

#[cfg(test)]
mod conversion_tests {
    use super::*;

    #[test]
    fn test_session_proposal_conversion() {
        // Create a test SessionProposal with known values
        let test_topic = Topic::from(
            "0c814f7d2d56c0e840f75612addaa170af479b1c8499632430b41c298bf49907"
                .to_string(),
        );
        let test_id = 1234567890;

        let session_proposal = SessionProposal {
            session_proposal_rpc_id: test_id,
            pairing_topic: test_topic.clone(),
            pairing_sym_key: [1u8; 32],
            proposer_public_key: [2u8; 32],
            relays: vec![],
            required_namespaces: std::collections::HashMap::new(),
            optional_namespaces: Some(std::collections::HashMap::new()),
            metadata: Metadata {
                name: "Test".to_string(),
                description: "Test".to_string(),
                url: "https://test.com".to_string(),
                icons: vec![],
                verify_url: None,
                redirect: None,
            },
            session_properties: None,
            scoped_properties: None,
            expiry_timestamp: None,
        };

        // Convert to FFI
        let ffi_proposal: SessionProposalFfi = session_proposal.into();

        // Print the actual values to see what we get
        println!("Original topic: {test_topic:?}");
        println!("Topic Display: {test_topic}");
        println!("Topic Debug: {test_topic:?}");
        println!("Topic JSON: {:?}", serde_json::to_string(&test_topic));

        println!("FFI id: {}", ffi_proposal.id);
        println!("FFI topic: {}", ffi_proposal.topic);
        println!("FFI topic bytes: {:?}", ffi_proposal.topic.as_bytes());
        println!("FFI topic len: {}", ffi_proposal.topic.len());

        // Check if the values are reasonable
        assert_eq!(ffi_proposal.id, "1234567890");
        assert!(!ffi_proposal.topic.is_empty(), "Topic should not be empty");
        assert!(ffi_proposal.topic.is_ascii(), "Topic should be ASCII");

        // The topic should be a hex string
        if ffi_proposal.topic.len() == 64 {
            assert!(
                ffi_proposal.topic.chars().all(|c| c.is_ascii_hexdigit()),
                "Topic should be a hex string, got: {}",
                ffi_proposal.topic
            );
        }
    }
}<|MERGE_RESOLUTION|>--- conflicted
+++ resolved
@@ -8,15 +8,6 @@
     domain::Topic,
 };
 use {
-<<<<<<< HEAD
-    crate::sign::{
-        envelope_type0::{encode_envelope_type0, EnvelopeType0},
-        protocol_types::{
-            Controller, Metadata, ProposalJsonRpc,
-            ProposalResponse, ProposalResponseJsonRpc, Relay,
-            SessionRequestJsonRpc,
-            SessionSettle, SessionSettleJsonRpc, SettleNamespace,
-=======
     crate::{
         sign::{
             envelope_type0::{encode_envelope_type0, EnvelopeType0},
@@ -29,7 +20,6 @@
             },
             relay_url::ConnectionOptions,
             utils::{diffie_hellman, generate_rpc_id, topic_from_sym_key},
->>>>>>> 6f50c06f
         },
         time::DurableSleep,
     },
@@ -52,12 +42,6 @@
     tracing::debug,
     x25519_dalek::PublicKey,
 };
-<<<<<<< HEAD
-#[cfg(feature = "uniffi")]
-use crate::sign::ffi_types::{SessionProposalFfi, SessionFfi, Session, SessionRequestJsonRpcFfi, SessionRequestJsonRpcResponseFfi};
-use crate::sign::{ffi_types::SessionProposal, protocol_types::SessionRequestJsonRpcResponse, utils::is_expired};
-=======
->>>>>>> 6f50c06f
 #[cfg(not(target_arch = "wasm32"))]
 use {
     futures::{SinkExt, StreamExt},
@@ -269,30 +253,6 @@
         // TODO validate format i.e. hex
 
         let (tx, rx) = tokio::sync::mpsc::unbounded_channel();
-<<<<<<< HEAD
-        (
-            Self {
-                relay_url: RELAY_URL.to_string(),
-                project_id,
-                key: None,
-                websocket: None,
-                session_request_tx: tx,
-                session_store: None,
-                invalid_auth: Arc::new(AtomicBool::new(false)),
-            },
-            rx,
-        )
-    }
-
-    pub fn register_session_store(&mut self, session_store: Arc<dyn SessionStore>) {
-        tracing::debug!("Registering session store");
-        self.session_store = Some(session_store);
-        tracing::debug!("Session store registered successfully");
-    }
-
-    pub fn set_key(&mut self, key: SecretKey) {
-        self.key = Some(SigningKey::from_bytes(&key));
-=======
         let (request_tx, request_rx) = tokio::sync::mpsc::unbounded_channel();
         let (online_tx, online_rx) = tokio::sync::mpsc::unbounded_channel();
 
@@ -307,7 +267,6 @@
         ));
 
         (Self { request_tx, session_store, online_tx: Some(online_tx) }, rx)
->>>>>>> 6f50c06f
     }
 
     /// Call this when the app and user are ready to receive session requests.
@@ -532,11 +491,7 @@
             session_proposal_response,
             session_settlement_request,
             analytics: Some(AnalyticsData {
-<<<<<<< HEAD
-                correlation_id: Some(proposal.session_proposal_rpc_id.try_into().unwrap()),
-=======
                 correlation_id: Some(proposal.session_proposal_rpc_id as i64),
->>>>>>> 6f50c06f
                 chain_id: None,
                 rpc_methods: None,
                 tx_hashes: None,
@@ -565,14 +520,7 @@
             transport_type: None, //TODO: add transport type for link mode
         };
 
-<<<<<<< HEAD
-
-        if let Some(store) = &self.session_store {
-            store.add_session(session.clone().into());
-        }
-=======
         self.session_store.add_session(session.clone());
->>>>>>> 6f50c06f
 
         match self
             .request::<bool>(relay_rpc::rpc::Params::ApproveSession(
@@ -707,15 +655,6 @@
 
         //TODO: get session from storage
         let shared_secret = {
-<<<<<<< HEAD
-            let sessions: Vec<Session> = if let Some(store) = &self.session_store {
-                    let ffi_sessions = store.get_all_sessions();
-                tracing::debug!("Respond: FFI sessions count: {}", ffi_sessions.len());
-                    ffi_sessions.into_iter().map(|s| s.into()).collect()
-                } else {
-                return Err(RespondError::Internal("No session store available".to_owned()));
-                };
-=======
             let sessions: Vec<Session> = {
                 let ffi_sessions = self.session_store.get_all_sessions();
                 tracing::debug!(
@@ -725,7 +664,6 @@
                 ffi_sessions
             };
 
->>>>>>> 6f50c06f
             let session = sessions.iter().find(|s| s.topic == topic).ok_or(
                 RespondError::Internal(format!(
                     "Session not found for topic: {:?}. Available topics: {:?}",
@@ -1097,20 +1035,6 @@
             move |event: CloseEvent| {
                 tracing::debug!("websocket onclose: {:?}", event);
 
-<<<<<<< HEAD
-        tracing::debug!("Connect: Handle IRN Subscription");
-        let handle_irn_subscription = {
-            let session_store = self.session_store.clone();
-
-            move |id: MessageId, sub_msg: Subscription| {
-                // Get fresh sessions list each time to avoid stale data
-                let sessions: Vec<Session> = if let Some(store) = &session_store {
-                    tracing::debug!("Connect: Getting fresh sessions for topic lookup: {:?}", sub_msg.data.topic);
-                    let fresh_sessions: Vec<Session> = store.get_all_sessions().into_iter().map(|s| s.into()).collect();
-                    tracing::debug!("Connect: Fresh FFI sessions count: {}", fresh_sessions.len());
-                    tracing::debug!("Connect: Fresh session topics: {:?}", fresh_sessions.iter().map(|s| &s.topic).collect::<Vec<_>>());
-                    fresh_sessions
-=======
                 if event.code() == 3000 {
                     tracing::error!("Invalid auth: {}", event.reason());
                     if let Err(e) = on_incomingmessage_tx
@@ -1120,7 +1044,6 @@
                             "OK: Failed to send invalid auth close event: {e}"
                         );
                     }
->>>>>>> 6f50c06f
                 } else {
                     // TODO rename CloseReason::Error? It's not necessesarly an error but a "normal" close event.
                     if let Err(e) = on_incomingmessage_tx.send(
@@ -1386,12 +1309,6 @@
             let irn_subscription_ack_tx = irn_subscription_ack_tx.clone();
             async move {
                 let session_sym_key = {
-<<<<<<< HEAD
-                    tracing::debug!("Connect: Looking for session with topic: {:?}", sub_msg.data.topic);
-                    tracing::debug!("Connect: Available session topics: {:?}", sessions.iter().map(|s| &s.topic).collect::<Vec<_>>());
-
-                    let session = sessions.iter().find(|s| s.topic == sub_msg.data.topic);
-=======
                     let sessions: Vec<Session> =
                         session_store.get_all_sessions();
 
@@ -1406,7 +1323,6 @@
 
                     let session =
                         sessions.iter().find(|s| s.topic == sub_msg.data.topic);
->>>>>>> 6f50c06f
                     match session {
                         Some(s) => {
                             tracing::debug!(
@@ -1543,78 +1459,6 @@
                     // TODO handle session request responses. Unsure if other responses are needed
                 }
             }
-<<<<<<< HEAD
-        };
-
-        let response_oneshot = tokio::sync::oneshot::channel();
-
-        #[cfg(not(target_arch = "wasm32"))]
-        {
-            let (mut ws_stream, _response) =
-                crate::time::timeout(REQUEST_TIMEOUT, connect_async(url))
-                    .await
-                    .map_err(|e| RequestError::Internal(e.to_string()))?
-                    .map_err(|e| RequestError::Internal(e.to_string()))?;
-            let sessions: Vec<Session> = if let Some(store) = &self.session_store {
-                    let ffi_sessions = store.get_all_sessions();
-                tracing::debug!("Connect WS: FFI sessions count: {}", ffi_sessions.len());
-                    ffi_sessions.into_iter().map(|s| s.into()).collect()
-                } else {
-                    tracing::debug!("Connect WS: No session store registered");
-                    Vec::new()
-                };
-
-            let invalid_auth = self.invalid_auth.clone();
-            crate::spawn::spawn(async move {
-                use {
-                    tokio::net::TcpStream,
-                    tokio_tungstenite::{MaybeTlsStream, WebSocketStream},
-                };
-
-                const MIN: u64 = 1000000000; // MessageId::MIN is private
-                let mut message_id = MIN;
-                let mut response_channels = HashMap::<
-                    _,
-                    tokio::sync::oneshot::Sender<
-                        Result<Response, RequestError>,
-                    >,
-                >::new();
-
-                async fn send_request(
-                    ws_stream: &mut WebSocketStream<MaybeTlsStream<TcpStream>>,
-                    initial_req: (
-                        Params,
-                        tokio::sync::oneshot::Sender<
-                            Result<Response, RequestError>,
-                        >,
-                    ),
-                    message_id: &mut u64,
-                    response_channels: &mut HashMap<
-                        MessageId,
-                        tokio::sync::oneshot::Sender<
-                            Result<Response, RequestError>,
-                        >,
-                    >,
-                ) {
-                    *message_id += 1;
-                    response_channels
-                        .insert(MessageId::new(*message_id), initial_req.1);
-                    let request = Payload::Request(Request::new(
-                        MessageId::new(*message_id),
-                        initial_req.0,
-                    ));
-                    let serialized = serde_json::to_string(&request)
-                        .map_err(|e| {
-                            RequestError::ShouldNeverHappen(format!(
-                                "Failed to serialize request: {e}"
-                            ))
-                        })
-                        .unwrap();
-                    ws_stream
-                        .send(Message::Text(serialized.into()))
-                        .await
-                        .unwrap();
-=======
         }
     };
 
@@ -1627,7 +1471,6 @@
                     Some(request) = request_rx.recv() => state = ConnectionState::ConnectRequest(request),
                     Some(()) = online_rx.recv() => state = ConnectionState::MaybeReconnect,
                     else => break,
->>>>>>> 6f50c06f
                 }
             }
             ConnectionState::Poisoned => {
@@ -2225,12 +2068,6 @@
 #[uniffi::export(async_runtime = "tokio")]
 impl SignClient {
     #[uniffi::constructor]
-<<<<<<< HEAD
-    pub fn new(project_id: String) -> Self {
-        tracing::debug!("Creating new SignClient with project_id: {project_id}");
-        let (client, session_request_rx) = Client::new(ProjectId::from(project_id));
-
-=======
     pub fn new(
         project_id: String,
         key: Vec<u8>,
@@ -2244,7 +2081,6 @@
             key.try_into().expect("Invalid key format - must be 32 bytes"),
             Arc::new(SessionStoreFfiProxy(session_store)),
         );
->>>>>>> 6f50c06f
         Self {
             client: std::sync::Arc::new(tokio::sync::Mutex::new(client)),
             session_request_rx: std::sync::Mutex::new(Some(session_request_rx)),
@@ -2317,7 +2153,6 @@
         Ok(session.into())
     }
 
-<<<<<<< HEAD
     pub async fn reject(
         &self,
         proposal: SessionProposalFfi,
@@ -2335,8 +2170,6 @@
         Ok(())
     }
 
-=======
->>>>>>> 6f50c06f
     pub async fn respond(
         &self,
         topic: String,
