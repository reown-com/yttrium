use crate::sign::envelope_type0::{encode_envelope_type0, EnvelopeType0};
use crate::sign::protocol_types::{
    Controller, Metadata, Proposal, ProposalNamespaces, ProposalResponse,
    Relay, SessionSettle, SettleNamespace,
};
use crate::sign::relay_url::ConnectionOptions;
use alloy::rpc::json_rpc::{self, Id, ResponsePayload};
use chacha20poly1305::aead::Aead;
use chacha20poly1305::{AeadCore, ChaCha20Poly1305, KeyInit, Nonce};
use data_encoding::BASE64;
use relay_rpc::auth::ed25519_dalek::{Signer, SigningKey};
use relay_rpc::domain::{DecodedClientId, Topic};
use relay_rpc::jwt::{JwtBasicClaims, JwtHeader};
use relay_rpc::rpc::{FetchMessages, FetchResponse};
use relay_rpc::{
    domain::{ClientId, MessageId, ProjectId},
    rpc::{ApproveSession, Payload, Request, Response},
};
use serde::de::DeserializeOwned;
use serde::{Deserialize, Serialize};
use sha2::{Digest, Sha256};
use std::collections::HashMap;
use x25519_dalek::PublicKey;
#[cfg(not(feature = "wasm"))]
use {
    futures::{SinkExt, StreamExt},
    tokio::net::TcpStream,
    tokio_tungstenite::{
        connect_async, tungstenite::Message, MaybeTlsStream, WebSocketStream,
    },
};

mod envelope_type0;
mod envelope_type1;
mod pairing_uri;
pub mod protocol_types;
mod relay_url;
#[cfg(test)]
mod tests;
mod utils;

#[derive(Debug, thiserror::Error)]
#[cfg_attr(feature = "uniffi", derive(uniffi_macros::Error))]
#[error("Sign request error: {0}")]
pub enum RequestError {
    #[error("Internal: {0}")]
    Internal(String),

    #[error("Should never happen: {0}")]
    ShouldNeverHappen(String),
}

#[derive(Debug, thiserror::Error)]
#[cfg_attr(feature = "uniffi", derive(uniffi_macros::Error))]
#[error("Sign pair error: {0}")]
pub enum PairError {
    #[error("Request error: {0}")]
    Request(RequestError),

    #[error("Internal: {0}")]
    Internal(String),

    #[error("Should never happen: {0}")]
    ShouldNeverHappen(String),
}

#[derive(Debug, thiserror::Error)]
#[cfg_attr(feature = "uniffi", derive(uniffi_macros::Error))]
#[error("Sign approve error: {0}")]
pub enum ApproveError {
    #[error("Request error: {0}")]
    Request(RequestError),

    #[error("Internal: {0}")]
    Internal(String),

    #[error("Should never happen: {0}")]
    ShouldNeverHappen(String),
}

#[cfg(feature = "wasm")]
struct WebWebSocketWrapper {
    rx: tokio::sync::mpsc::UnboundedReceiver<String>,
    tx: tokio::sync::mpsc::UnboundedSender<String>,
}

struct WebSocketState {
    #[cfg(not(feature = "wasm"))]
    stream: WebSocketStream<MaybeTlsStream<TcpStream>>,
    #[cfg(feature = "wasm")]
    stream: WebWebSocketWrapper,
    message_id: u64,
}

#[cfg_attr(feature = "uniffi", derive(uniffi_macros::Object))]
pub struct Client {
    relay_url: String,
    #[allow(unused)]
    project_id: ProjectId,
    #[allow(unused)]
    client_id: ClientId,
    websocket: Option<WebSocketState>,
}

// TODO
// - separate app from wallet client
// - incoming message deduplication (RPC ID/hash)
// - random (?) request RPC ID generation
// - session expiry
// - WS reconnection & retries
//   - disconnect if no ping for 30s etc.
// - interpret relay disconnect reason
// - subscribe/fetch messages on startup - also solve that ordering problem?
// - handle connection error
// - handle project ID/JWT error

#[allow(unused)]
impl Client {
    #[cfg_attr(feature = "uniffi", uniffi::constructor)]
    pub fn new(
        relay_url: String,
        project_id: ProjectId,
        client_id: ClientId,
    ) -> Self {
        Self { relay_url, project_id, client_id, websocket: None }
    }

    pub async fn _connect(&self) {
        // TODO implement
        // https://github.com/WalletConnect/walletconnect-monorepo/blob/5bef698dcf0ae910548481959a6a5d87eaf7aaa5/packages/sign-client/src/controllers/engine.ts#L220
        unimplemented!()

        // TODO call `wc_proposeSession`
    }

    pub async fn pair(
        &mut self,
        uri: &str,
    ) -> Result<SessionProposal, PairError> {
        // TODO implement
        // https://github.com/WalletConnect/walletconnect-monorepo/blob/5bef698dcf0ae910548481959a6a5d87eaf7aaa5/packages/sign-client/src/controllers/engine.ts#L330

        // TODO parse URI
        // https://github.com/WalletConnect/walletconnect-monorepo/blob/5bef698dcf0ae910548481959a6a5d87eaf7aaa5/packages/core/src/controllers/pairing.ts#L132
        let pairing_uri = pairing_uri::parse(uri)
            .map_err(|e| PairError::Internal(e.to_string()))?;

        // TODO immediately throw if expired - maybe not necessary if FetchMessages returns empty array?
        // note: no activatePairing
        // TODO save symkey, if necessary

        // TODO update relay method to not remove message

        let response = self
            .request::<FetchResponse>(relay_rpc::rpc::Params::FetchMessages(
                FetchMessages { topic: pairing_uri.topic.clone() },
            ))
            .await
            .map_err(|e| PairError::Internal(e.to_string()))?;

        for message in response.messages {
            if message.topic == pairing_uri.topic {
                let decoded =
                    BASE64.decode(message.message.as_bytes()).map_err(|e| {
                        PairError::Internal(format!(
                            "Failed to decode message: {e}"
                        ))
                    })?;
                let envelope =
                    envelope_type0::deserialize_envelope_type0(&decoded)
                        .map_err(|e| PairError::Internal(e.to_string()))?;
                let key = ChaCha20Poly1305::new(&pairing_uri.sym_key.into());
                let decrypted = key
                    .decrypt(&Nonce::from(envelope.iv), envelope.sb.as_slice())
                    .map_err(|e| PairError::Internal(e.to_string()))?;
                let request = serde_json::from_slice::<
                    json_rpc::Request<serde_json::Value>,
                >(&decrypted)
                .map_err(|e| {
                    PairError::Internal(format!(
                        "Failed to parse decrypted message: {e}"
                    ))
                })?;
                if request.meta.method != "wc_sessionPropose" {
                    return Err(PairError::Internal(format!(
                        "Expected wc_sessionPropose, got {}",
                        request.meta.method
                    )));
                }
                println!("rpc request: {}", request.meta.id);
                println!(
                    "{}",
                    serde_json::to_string_pretty(&request.params).unwrap()
                );
                let proposal =
                    serde_json::from_value::<Proposal>(request.params)
                        .map_err(|e| PairError::Internal(e.to_string()))?;
                println!("{:?}", proposal);

                let proposer_public_key = hex::decode(proposal.proposer.public_key)
                    .map_err(|e| {
                        PairError::Internal(format!(
                            "Failed to decode proposer public key: {e}"
                        ))
                    })?
                    .try_into()
                    .map_err(|_| {
                        PairError::Internal(format!(
                            "Failed to convert proposer public key to fixed-size array"
                        ))
                    })?;
                println!("pairing topic: {}", proposal.pairing_topic);

                // TODO validate namespaces: https://specs.walletconnect.com/2.0/specs/clients/sign/namespaces#12-proposal-namespaces-must-not-have-chains-empty

                return Ok(SessionProposal {
                    session_proposal_rpc_id: request.meta.id,
                    pairing_topic: proposal.pairing_topic,
                    pairing_sym_key: pairing_uri.sym_key,
                    proposer_public_key,
                    requested_namespaces: proposal
                        .required_namespaces
                        .into_iter()
                        .chain(proposal.optional_namespaces.into_iter())
                        .collect(),
                });
            }
        }

        Err(PairError::Internal("No message found".to_string()))
    }

    pub async fn approve(
        &mut self,
        pairing: SessionProposal,
    ) -> Result<ApprovedSession, ApproveError> {
        // TODO params:
        // - approvedNamespaces, etc.

        // TODO implement
        // https://github.com/WalletConnect/walletconnect-monorepo/blob/5bef698dcf0ae910548481959a6a5d87eaf7aaa5/packages/sign-client/src/controllers/engine.ts#L341

        // TODO check is valid

        let mut namespaces = HashMap::new();
        for (namespace, namespace_proposal) in pairing.requested_namespaces {
            let accounts = namespace_proposal
                .chains
                .iter()
                .map(|chain| {
                    format!(
                        "{}:{}",
                        chain, "0x0000000000000000000000000000000000000000"
                    )
                })
                .collect();
            let namespace_settle = SettleNamespace {
                accounts,
                methods: namespace_proposal.methods,
                events: namespace_proposal.events,
            };
            namespaces.insert(namespace, namespace_settle);
        }
        println!("namespaces: {:?}", namespaces);

        let self_key = x25519_dalek::StaticSecret::random();
        let self_public_key = PublicKey::from(&self_key);
        pub fn diffie_hellman(
            public_key: &x25519_dalek::PublicKey,
            private_key: &x25519_dalek::StaticSecret,
        ) -> [u8; 32] {
            let shared_key = private_key.diffie_hellman(public_key);

            let derived_key =
                hkdf::Hkdf::<Sha256>::new(None, shared_key.as_bytes());

            let mut expanded_key = [0u8; 32];
            derived_key.expand(b"", &mut expanded_key).unwrap();
            expanded_key
        }
        let shared_secret =
            diffie_hellman(&pairing.proposer_public_key.into(), &self_key);
        let session_topic =
            hex::encode(sha2::Sha256::digest(shared_secret)).into();
        println!("session topic: {}", session_topic);

        let session_proposal_response = {
            let serialized =
                serde_json::to_string(&alloy::rpc::json_rpc::Response {
                    id: pairing.session_proposal_rpc_id,
                    payload: ResponsePayload::Success(ProposalResponse {
                        relay: Relay { protocol: "irn".to_string() },
                        responder_public_key: hex::encode(
                            self_public_key.to_bytes(),
                        ),
                    }) as ResponsePayload<_, ()>,
                })
                .map_err(|e| ApproveError::Internal(e.to_string()))?;

            let key = ChaCha20Poly1305::new(&pairing.pairing_sym_key.into());
            let nonce = ChaCha20Poly1305::generate_nonce()
                .map_err(|e| ApproveError::Internal(e.to_string()))?;
            let encrypted = key
                .encrypt(&nonce, serialized.as_bytes())
                .map_err(|e| ApproveError::Internal(e.to_string()))?;
            let encoded = encode_envelope_type0(&EnvelopeType0 {
                iv: nonce.into(),
                sb: encrypted,
            })
            .map_err(|e| ApproveError::Internal(e.to_string()))?;
            BASE64.encode(encoded.as_slice()).into()
        };

        let session_settlement_request = {
            let serialized =
                serde_json::to_string(&alloy::rpc::json_rpc::Request::new(
                    "wc_sessionSettle",
                    1000000010.into(),
                    SessionSettle {
                        relay: Relay { protocol: "irn".to_string() },
                        namespaces,
                        controller: Controller {
                            public_key: hex::encode(self_public_key.to_bytes()),
                            metadata: Metadata {
                                name: "Reown".to_string(),
                                description: "Reown".to_string(),
                                url: "https://reown.com".to_string(),
                                icons: vec![
                                    "https://reown.com/icon.png".to_string()
                                ],
                            },
                        },
                        expiry_timestamp: crate::time::SystemTime::now()
                            .duration_since(crate::time::UNIX_EPOCH)
                            .unwrap()
                            .as_secs()
                            + 60 * 60 * 24 * 30,
                        session_properties: serde_json::Value::Null,
                        scoped_properties: serde_json::Value::Null,
                        session_config: serde_json::Value::Null,
                    },
                ))
                .map_err(|e| ApproveError::Internal(e.to_string()))?;

            let key = ChaCha20Poly1305::new(&shared_secret.into());
            let nonce = ChaCha20Poly1305::generate_nonce()
                .map_err(|e| ApproveError::Internal(e.to_string()))?;
            let encrypted = key
                .encrypt(&nonce, serialized.as_bytes())
                .map_err(|e| ApproveError::Internal(e.to_string()))?;
            let encoded = encode_envelope_type0(&EnvelopeType0 {
                iv: nonce.into(),
                sb: encrypted,
            })
            .map_err(|e| ApproveError::Internal(e.to_string()))?;
            BASE64.encode(encoded.as_slice()).into()
        };

        let approve_session = ApproveSession {
            pairing_topic: pairing.pairing_topic,
            session_topic,
            session_proposal_response,
            session_settlement_request,
            analytics: None,
        };

        // TODO insert session into storage

        match self
            .request::<bool>(relay_rpc::rpc::Params::ApproveSession(
                approve_session,
            ))
            .await
        {
            Ok(true) => {}
            Ok(false) => {
                // TODO remove from storage
                return Err(ApproveError::Internal(format!(
                    "Session rejected by relay"
                )));
            }
            Err(e) => {
                // TODO if error, remove from storage
                // https://github.com/reown-com/reown-kotlin/blob/1488873e0ac655bdc492ab12d8ea29b9985dd97c/protocol/sign/src/main/kotlin/com/reown/sign/engine/use_case/calls/ApproveSessionUseCase.kt#L115
                // https://github.com/WalletConnect/walletconnect-monorepo/blob/5bef698dcf0ae910548481959a6a5d87eaf7aaa5/packages/sign-client/src/controllers/engine.ts#L476
                // consistency: ok if wallet thinks session is approved, but app never received approval
                // ideally one way we fix this via relay source of truth

                return Err(ApproveError::Request(e));
            }
        }

        Ok(ApprovedSession { session_sym_key: shared_secret })
    }

    pub async fn _reject(&self) {
        // TODO implement
        // https://github.com/WalletConnect/walletconnect-monorepo/blob/5bef698dcf0ae910548481959a6a5d87eaf7aaa5/packages/sign-client/src/controllers/engine.ts#L497
        unimplemented!()

        // TODO consider new relay method?
    }

    pub async fn _update(&self) {
        // TODO implement
        // https://github.com/WalletConnect/walletconnect-monorepo/blob/5bef698dcf0ae910548481959a6a5d87eaf7aaa5/packages/sign-client/src/controllers/engine.ts#L528
        unimplemented!()
    }

    pub async fn _extend(&self) {
        // TODO implement
        // https://github.com/WalletConnect/walletconnect-monorepo/blob/5bef698dcf0ae910548481959a6a5d87eaf7aaa5/packages/sign-client/src/controllers/engine.ts#L569
        unimplemented!()
    }

    pub async fn _request(&self) {
        // TODO implement
        // https://github.com/WalletConnect/walletconnect-monorepo/blob/5bef698dcf0ae910548481959a6a5d87eaf7aaa5/packages/sign-client/src/controllers/engine.ts#L601
        unimplemented!()
    }

    pub async fn _respond(&self) {
        // TODO implement
        // https://github.com/WalletConnect/walletconnect-monorepo/blob/5bef698dcf0ae910548481959a6a5d87eaf7aaa5/packages/sign-client/src/controllers/engine.ts#L701
        unimplemented!()
    }

    pub async fn _ping(&self) {
        // TODO implement
        // https://github.com/WalletConnect/walletconnect-monorepo/blob/5bef698dcf0ae910548481959a6a5d87eaf7aaa5/packages/sign-client/src/controllers/engine.ts#L727
        unimplemented!()
    }

    pub async fn _emit(&self) {
        // TODO implement
        // https://github.com/WalletConnect/walletconnect-monorepo/blob/5bef698dcf0ae910548481959a6a5d87eaf7aaa5/packages/sign-client/src/controllers/engine.ts#L764
        unimplemented!()
    }

    pub async fn _disconnect(&self) {
        // TODO implement
        // https://github.com/WalletConnect/walletconnect-monorepo/blob/5bef698dcf0ae910548481959a6a5d87eaf7aaa5/packages/sign-client/src/controllers/engine.ts#L781
        unimplemented!()
    }

    pub async fn _authenticate(&self) {
        // TODO implement
        // https://github.com/WalletConnect/walletconnect-monorepo/blob/5bef698dcf0ae910548481959a6a5d87eaf7aaa5/packages/sign-client/src/controllers/engine.ts#L817
        unimplemented!()
    }

    pub async fn _approve_session_authenticate(&self) {
        // TODO implement
        // https://github.com/WalletConnect/walletconnect-monorepo/blob/5bef698dcf0ae910548481959a6a5d87eaf7aaa5/packages/sign-client/src/controllers/engine.ts#L1123
        unimplemented!()
    }

    pub async fn _reject_session_authenticate(&self) {
        // TODO implement
        // https://github.com/WalletConnect/walletconnect-monorepo/blob/5bef698dcf0ae910548481959a6a5d87eaf7aaa5/packages/sign-client/src/controllers/engine.ts#L1298
        unimplemented!()
    }

    async fn request<T: DeserializeOwned>(
        &mut self,
        params: relay_rpc::rpc::Params,
    ) -> Result<T, RequestError> {
        let mut ws_state = if let Some(ws_state) = self.websocket.as_mut() {
            ws_state
        } else {
            let key = SigningKey::generate(&mut rand::thread_rng());

            let url = {
                let encoder = &data_encoding::BASE64URL_NOPAD;
                let claims = {
                    let data = JwtBasicClaims {
                        iss: DecodedClientId::from_key(&key.verifying_key())
                            .into(),
                        sub: "http://example.com".to_owned(),
                        aud: self.relay_url.clone(),
                        iat: crate::time::SystemTime::now()
                            .duration_since(crate::time::UNIX_EPOCH)
                            .unwrap()
                            .as_secs() as i64,
                        exp: Some(
                            crate::time::SystemTime::now()
                                .duration_since(crate::time::UNIX_EPOCH)
                                .unwrap()
                                .as_secs() as i64
                                + 60 * 60,
                        ),
                    };

                    encoder.encode(
                        serde_json::to_string(&data).unwrap().as_bytes(),
                    )
                };
                let header = encoder.encode(
                    serde_json::to_string(&JwtHeader::default())
                        .unwrap()
                        .as_bytes(),
                );
                let message = format!("{header}.{claims}");
                let signature = {
                    let data = key.sign(message.as_bytes());
                    encoder.encode(&data.to_bytes())
                };
                let auth = format!("{message}.{signature}");

                let conn_opts =
                    ConnectionOptions::new(self.project_id.clone(), auth)
                        .with_address(&self.relay_url);
                conn_opts.as_url().unwrap().to_string()
            };

            #[cfg(not(feature = "wasm"))]
            let (ws_stream, _response) = connect_async(url)
                .await
                .map_err(|e| RequestError::Internal(e.to_string()))?;

            #[cfg(feature = "wasm")]
            let ws_stream = {
                use wasm_bindgen::{prelude::Closure, JsCast};
                use web_sys::{Event, MessageEvent};

                let (tx, rx) = tokio::sync::mpsc::unbounded_channel();
                let (tx_send, mut rx_send) =
                    tokio::sync::mpsc::unbounded_channel::<String>();
                wasm_bindgen_futures::spawn_local(async move {
                    let ws = web_sys::WebSocket::new(&url)
                        .map_err(|e| {
                            RequestError::Internal(format!(
                                "Failed to create WebSocket: {e:?}"
                            ))
                        })
                        .unwrap();
                    let (tx_open, mut rx_open) = tokio::sync::mpsc::channel(1);
                    let tx_open =
                        std::sync::Arc::new(tokio::sync::Mutex::new(tx_open));
                    let tx_open_clone = tx_open.clone();
                    let onopen_closure =
                        Closure::wrap(Box::new(move |_event: Event| {
                            let tx_open = tx_open_clone.clone();
                            crate::spawn::spawn(async move {
                                let tx = tx_open.lock().await;
                                tx.send(()).await.unwrap();
                                // TODO unmount handler once inited once
                            });
                        })
                            as Box<dyn Fn(Event)>);
                    ws.set_onopen(Some(
                        Box::leak(Box::new(onopen_closure))
                            .as_ref()
                            .unchecked_ref(),
                    ));
                    let onmessage_closure =
                        Closure::wrap(Box::new(move |event: MessageEvent| {
                            // TODO may not be string messages
                            let message = event.data().as_string().unwrap();
                            tx.send(message).unwrap();
                        })
                            as Box<dyn Fn(MessageEvent)>);
                    ws.set_onmessage(Some(
                        Box::leak(Box::new(onmessage_closure))
                            .as_ref()
                            .unchecked_ref(),
                    ));
                    web_sys::console::log_1(&"onopen".into());
                    rx_open.recv().await.unwrap();
                    ws.set_onopen(None);
                    web_sys::console::log_1(&"onopen received".into());
                    while let Some(message) = rx_send.recv().await {
                        ws.send_with_str(&message).unwrap();
                    }
                });
                WebWebSocketWrapper { rx, tx: tx_send }
            };

            const MIN: u64 = 1000000000; // MessageId::MIN is private
            self.websocket
                .insert(WebSocketState { stream: ws_stream, message_id: MIN })
        };

        let this_id = MessageId::new(ws_state.message_id);
        ws_state.message_id += 1;
        let request = Payload::Request(Request::new(this_id, params));
        let serialized = serde_json::to_string(&request).map_err(|e| {
            RequestError::ShouldNeverHappen(format!(
                "Failed to serialize request: {e}"
            ))
        })?;

        #[cfg(not(feature = "wasm"))]
        ws_state.stream.send(Message::Text(serialized.into())).await.map_err(
            |e| RequestError::Internal(format!("Failed to send request: {e}")),
        )?;

        #[cfg(feature = "wasm")]
        ws_state.stream.tx.send(serialized).map_err(|e| {
            RequestError::Internal(format!("Failed to send request: {e:?}"))
        })?;

        // TODO timeout
        #[cfg(not(feature = "wasm"))]
        while let Some(n) = ws_state.stream.next().await {
            let n = n.map_err(|e| {
                RequestError::Internal(format!("WebSocket stream error: {e}"))
            })?;
            match n {
                Message::Text(text) => {
                    let response = serde_json::from_str::<Response>(&text)
                        .map_err(|e| {
                            RequestError::Internal(format!(
                                "Failed to parse response: {e}"
                            ))
                        })?;
                    if response.id() == this_id {
                        return match response {
                            Response::Success(response) => {
                                Ok(serde_json::from_value(response.result)
                                    .map_err(|e| {
                                        RequestError::Internal(format!(
                                            "Failed to parse response result: {e}"
                                        ))
                                    })?)
                            }
                            Response::Error(response) => Err(RequestError::Internal(
                                format!("RPC error: {:?}", response.error),
                            )),
                        };
                    }
                }
                _ => {}
            }
        }

        #[cfg(feature = "wasm")]
        while let Some(message) = ws_state.stream.rx.recv().await {
            let response =
                serde_json::from_str::<Response>(&message).map_err(|e| {
                    RequestError::Internal(format!(
                        "Failed to parse response: {e}"
                    ))
                })?;
            if response.id() == this_id {
                return match response {
                    Response::Success(response) => Ok(serde_json::from_value(
                        response.result,
                    )
                    .map_err(|e| {
                        RequestError::Internal(format!(
                            "Failed to parse response result: {e}"
                        ))
                    })?),
                    Response::Error(response) => Err(RequestError::Internal(
                        format!("RPC error: {:?}", response.error),
                    )),
                };
            }
        }

        Err(RequestError::Internal("No response".to_string()))
    }
}

pub struct SessionProposal {
    pub session_proposal_rpc_id: Id,
    pub pairing_topic: Topic,
    pub pairing_sym_key: [u8; 32],
    pub proposer_public_key: [u8; 32],
    pub requested_namespaces: ProposalNamespaces,
}

<<<<<<< HEAD
#[cfg(feature = "uniffi")]
#[derive(uniffi_macros::Record)]
pub struct SessionProposalFfi {
    pub id: String,
    pub topic: String, 
    pub pairing_sym_key: Vec<u8>,
    pub proposer_public_key: Vec<u8>,
    pub requested_namespaces: std::collections::HashMap<String, crate::sign::protocol_types::ProposalNamespace>,
}

#[cfg(feature = "uniffi")]
impl From<SessionProposal> for SessionProposalFfi {
    fn from(proposal: SessionProposal) -> Self {
        Self {
            id: proposal.id.to_string(),
            topic: proposal.topic.to_string(),
            pairing_sym_key: proposal.pairing_sym_key.to_vec(),
            proposer_public_key: proposal.proposer_public_key.to_vec(),
            requested_namespaces: proposal.requested_namespaces,
        }
    }
}

#[cfg(feature = "uniffi")]
impl From<SessionProposalFfi> for SessionProposal {
    fn from(proposal: SessionProposalFfi) -> Self {
        use alloy::rpc::json_rpc::Id;
        let id = if let Ok(num) = proposal.id.parse::<u64>() {
            Id::Number(num)
        } else {
            Id::String(proposal.id)
        };
        Self {
            id,
            topic: proposal.topic.into(),
            pairing_sym_key: proposal.pairing_sym_key.try_into().unwrap(),
            proposer_public_key: proposal.proposer_public_key.try_into().unwrap(),
            requested_namespaces: proposal.requested_namespaces,
        }
    }
=======
#[derive(Serialize, Deserialize, Clone, PartialEq)]
pub struct ApprovedSession {
    pub session_sym_key: [u8; 32],
>>>>>>> 2309591c
}<|MERGE_RESOLUTION|>--- conflicted
+++ resolved
@@ -671,7 +671,6 @@
     pub requested_namespaces: ProposalNamespaces,
 }
 
-<<<<<<< HEAD
 #[cfg(feature = "uniffi")]
 #[derive(uniffi_macros::Record)]
 pub struct SessionProposalFfi {
@@ -686,8 +685,8 @@
 impl From<SessionProposal> for SessionProposalFfi {
     fn from(proposal: SessionProposal) -> Self {
         Self {
-            id: proposal.id.to_string(),
-            topic: proposal.topic.to_string(),
+            id: proposal.session_proposal_rpc_id.to_string(),
+            topic: proposal.pairing_topic.to_string(),
             pairing_sym_key: proposal.pairing_sym_key.to_vec(),
             proposer_public_key: proposal.proposer_public_key.to_vec(),
             requested_namespaces: proposal.requested_namespaces,
@@ -705,16 +704,40 @@
             Id::String(proposal.id)
         };
         Self {
-            id,
-            topic: proposal.topic.into(),
+            session_proposal_rpc_id: id,
+            pairing_topic: proposal.topic.into(),
             pairing_sym_key: proposal.pairing_sym_key.try_into().unwrap(),
             proposer_public_key: proposal.proposer_public_key.try_into().unwrap(),
             requested_namespaces: proposal.requested_namespaces,
         }
     }
-=======
+}
+
 #[derive(Serialize, Deserialize, Clone, PartialEq)]
 pub struct ApprovedSession {
     pub session_sym_key: [u8; 32],
->>>>>>> 2309591c
+}
+
+#[cfg(feature = "uniffi")]
+#[derive(uniffi_macros::Record)]
+pub struct ApprovedSessionFfi {
+    pub session_sym_key: Vec<u8>,
+}
+
+#[cfg(feature = "uniffi")]
+impl From<ApprovedSession> for ApprovedSessionFfi {
+    fn from(session: ApprovedSession) -> Self {
+        Self {
+            session_sym_key: session.session_sym_key.to_vec(),
+        }
+    }
+}
+
+#[cfg(feature = "uniffi")]
+impl From<ApprovedSessionFfi> for ApprovedSession {
+    fn from(session: ApprovedSessionFfi) -> Self {
+        Self {
+            session_sym_key: session.session_sym_key.try_into().unwrap(),
+        }
+    }
 }