--- conflicted
+++ resolved
@@ -1384,15 +1384,12 @@
     SigningKey::generate(&mut rand::thread_rng()).to_bytes()
 }
 
-<<<<<<< HEAD
-=======
 #[uniffi::export(with_foreign)]
 pub trait SessionRequestListener: Send + Sync {
     fn on_session_request(&self, topic: String, session_request: SessionRequestJsonRpcFfi);
     fn on_session_request_json(&self, topic: String, session_request: String);
 }
 
->>>>>>> ff28c6f8
 // UniFFI wrapper for better API naming
 #[cfg(feature = "uniffi")]
 #[derive(uniffi::Object)]
