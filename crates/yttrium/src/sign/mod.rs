--- conflicted
+++ resolved
@@ -1,5 +1,5 @@
 #[cfg(feature = "uniffi")]
-use crate::sign::ffi_types::{
+use ffi_types::{
     SessionFfi, SessionProposalFfi, SessionRequestJsonRpcFfi,
     SessionRequestResponseJsonRpcFfi,
 };
@@ -8,18 +8,21 @@
     domain::Topic,
 };
 use {
-    crate::sign::{
-        envelope_type0::{encode_envelope_type0, EnvelopeType0},
-        protocol_types::{
-            Controller, Metadata, ProposalJsonRpc,
-            ProposalResponse, ProposalResponseJsonRpc, Relay,
-            SessionRequestJsonRpc, SessionRequestResponseJsonRpc,
-            SessionSettle, SessionSettleJsonRpc, SettleNamespace,
+    crate::{
+        sign::{
+            envelope_type0::{encode_envelope_type0, EnvelopeType0},
+            ffi_types::{Session, SessionProposal},
+            protocol_types::{
+                Controller, Metadata, ProposalJsonRpc, ProposalResponse,
+                ProposalResponseJsonRpc, Relay, SessionRequestJsonRpc,
+                SessionRequestResponseJsonRpc, SessionSettle,
+                SessionSettleJsonRpc, SettleNamespace,
+            },
+            relay_url::ConnectionOptions,
+            utils::{diffie_hellman, generate_rpc_id, topic_from_sym_key},
         },
-        relay_url::ConnectionOptions,
-        utils::{diffie_hellman, generate_rpc_id, topic_from_sym_key},
+        time::Sleep,
     },
-    crate::time::Sleep,
     chacha20poly1305::{
         aead::Aead, AeadCore, ChaCha20Poly1305, KeyInit, Nonce,
     },
@@ -34,26 +37,11 @@
             Subscription, SuccessfulResponse,
         },
     },
-<<<<<<< HEAD
-    serde::{de::DeserializeOwned},
-    std::{
-        collections::HashMap,
-        sync::{atomic::AtomicBool, Arc},
-        time::Duration,
-    },
-    tracing::debug,
-    x25519_dalek::PublicKey,
-};
-#[cfg(feature = "uniffi")]
-use crate::sign::ffi_types::{SessionProposalFfi, SessionFfi, Session, SessionRequestJsonRpcFfi, SessionRequestResponseJsonRpcFfi};
-use crate::sign::{ffi_types::SessionProposal};
-=======
-    serde::{de::DeserializeOwned, Deserialize, Serialize},
+    serde::de::DeserializeOwned,
     std::{collections::HashMap, sync::Arc, time::Duration},
     tracing::debug,
     x25519_dalek::PublicKey,
 };
->>>>>>> 1037ec89
 #[cfg(not(target_arch = "wasm32"))]
 use {
     futures::{SinkExt, StreamExt},
@@ -65,25 +53,17 @@
 
 mod envelope_type0;
 mod envelope_type1;
-#[cfg(feature = "uniffi")]
-mod ffi_types;
+pub mod ffi_types;
 #[cfg(feature = "uniffi")]
 mod mapper;
 mod pairing_uri;
 pub mod protocol_types;
 mod relay_url;
+#[cfg(feature = "uniffi")]
+mod serialization;
 #[cfg(test)]
 mod tests;
 mod utils;
-<<<<<<< HEAD
-#[cfg(feature = "uniffi")]
-mod serialization;
-#[cfg(feature = "uniffi")]
-mod ffi_types;
-#[cfg(feature = "uniffi")]
-mod mapper;
-=======
->>>>>>> 1037ec89
 
 #[derive(Debug, thiserror::Error, Clone)]
 #[cfg_attr(feature = "uniffi", derive(uniffi_macros::Error))]
@@ -151,41 +131,40 @@
     Internal(String),
 }
 
+#[cfg(feature = "uniffi")]
+#[uniffi::export(with_foreign)]
+pub trait SignListener: Send + Sync {
+    //TODO: add on_session_ping, on_session_update, on_session_event, on_session_extend, on_session_disconnect etc.
+    fn on_session_request(
+        &self,
+        topic: String,
+        session_request: SessionRequestJsonRpcFfi,
+    );
+}
+
+#[cfg(feature = "uniffi")]
+#[uniffi::export(with_foreign)]
+pub trait SessionStoreFfi: Send + Sync {
+    fn add_session(&self, session: SessionFfi);
+    fn delete_session(&self, topic: String);
+    fn get_session(&self, topic: String) -> Option<SessionFfi>;
+    fn get_all_sessions(&self) -> Vec<SessionFfi>;
+}
+
+pub trait SessionStore: Send + Sync {
+    fn add_session(&self, session: Session);
+    fn delete_session(&self, topic: String);
+    fn get_session(&self, topic: String) -> Option<Session>;
+    fn get_all_sessions(&self) -> Vec<Session>;
+}
+
 pub struct Client {
     request_tx: tokio::sync::mpsc::UnboundedSender<(
         Params,
         tokio::sync::oneshot::Sender<Result<Response, RequestError>>,
     )>,
-<<<<<<< HEAD
-}
-
-#[uniffi::export(with_foreign)]
-pub trait SignListener: Send + Sync {
-    //TODO: add on_session_ping, on_session_update, on_session_event, on_session_extend, on_session_disconnect etc.
-    fn on_session_request(&self, topic: String, session_request: SessionRequestJsonRpcFfi);
-}
-
-#[uniffi::export(with_foreign)]
-pub trait SessionStore: Send + Sync {
-    fn add_session(&self, session: SessionFfi);
-    fn delete_session(&self, topic: String);
-    fn get_session(&self, topic: String) -> Option<SessionFfi>;
-    fn get_all_sessions(&self) -> Vec<SessionFfi>;
-}
-
-pub struct Client {
-    relay_url: String,
-    project_id: ProjectId,
-    key: Option<SigningKey>,
-    websocket: Option<WebSocketState>,
-    session_request_tx:
-        tokio::sync::mpsc::UnboundedSender<(Topic, SessionRequestJsonRpc)>,
-    invalid_auth: Arc<AtomicBool>,
-    session_store: Option<Arc<dyn SessionStore>>,
-=======
-    sessions: Arc<tokio::sync::RwLock<HashMap<Topic, Session>>>,
     online_tx: Option<tokio::sync::mpsc::UnboundedSender<()>>,
->>>>>>> 1037ec89
+    session_store: Arc<dyn SessionStore>,
 }
 
 const REQUEST_TIMEOUT: Duration = Duration::from_secs(5);
@@ -245,12 +224,9 @@
 #[allow(unused)]
 impl Client {
     pub fn new(
-<<<<<<< HEAD
-        project_id: ProjectId
-=======
         project_id: ProjectId,
         key: SecretKey,
->>>>>>> 1037ec89
+        session_store: Arc<dyn SessionStore>,
     ) -> (
         Self,
         tokio::sync::mpsc::UnboundedReceiver<(Topic, SessionRequestJsonRpc)>,
@@ -262,32 +238,7 @@
         );
         // TODO validate format i.e. hex
 
-        let sessions = Arc::new(tokio::sync::RwLock::new(HashMap::new()));
         let (tx, rx) = tokio::sync::mpsc::unbounded_channel();
-<<<<<<< HEAD
-        (
-            Self {
-                relay_url: RELAY_URL.to_string(),
-                project_id,
-                key: None,
-                websocket: None,
-                session_request_tx: tx,     
-                session_store: None,
-                invalid_auth: Arc::new(AtomicBool::new(false)),
-            },
-            rx,
-        )
-    }
-
-    pub fn register_session_store(&mut self, session_store: Arc<dyn SessionStore>) {
-        tracing::debug!("Registering session store");
-        self.session_store = Some(session_store);
-        tracing::debug!("Session store registered successfully");
-    }
-
-    pub fn set_key(&mut self, key: SecretKey) {
-        self.key = Some(SigningKey::from_bytes(&key));
-=======
         let (request_tx, request_rx) = tokio::sync::mpsc::unbounded_channel();
         let (online_tx, online_rx) = tokio::sync::mpsc::unbounded_channel();
 
@@ -295,64 +246,18 @@
             RELAY_URL.to_string(),
             project_id,
             SigningKey::from_bytes(&key),
-            sessions.clone(),
+            session_store.clone(),
             tx,
             request_rx,
             online_rx,
         ));
 
-        (Self { request_tx, sessions, online_tx: Some(online_tx) }, rx)
-    }
-
-    pub async fn add_sessions(
-        &self,
-        sessions: impl IntoIterator<Item = Session>,
-    ) {
-        let mut guard = self.sessions.write().await;
-        for session in sessions {
-            guard.insert(topic_from_sym_key(&session.session_sym_key), session);
-        }
-    }
-
-    pub async fn get_sessions(&self) -> Vec<Session> {
-        let guard = self.sessions.read().await;
-        guard.values().cloned().collect()
->>>>>>> 1037ec89
+        (Self { request_tx, session_store, online_tx: Some(online_tx) }, rx)
     }
 
     /// Call this when the app and user are ready to receive session requests.
     /// Skip calling this if you intend to shortly call another SDK method, as those other methods will themselves call this.
     /// TODO actually call this from other methods
-<<<<<<< HEAD
-    pub async fn online(&mut self) {
-
-        let topics = {
-            let sessions: Vec<Session> = if let Some(store) = &self.session_store {
-                tracing::debug!("Online: Getting all sessions from storage");
-                store.get_all_sessions().into_iter().map(|s| s.into()).collect()
-            } else {
-                tracing::debug!("Online: No sessions");
-                Vec::new()
-            };
-            sessions.iter().map(|s| s.topic.clone()).collect::<Vec<_>>()
-        };
-        if !topics.is_empty() {
-            // TODO request w/ empty request
-            // the WS "layer" will add the irn_batchSubscribe automatically (as it does for all things)
-
-            // ~~TODO actually:~~
-            // Don't call irn_batchSubscribe or batchFetch at all. Do this automatically when the app calls another methods e.g. wc_approveSession
-            // hmm actually, currently the relay doesn't know then when to expire an individual topic. Let's revisit this once the relay keeps track of sessions
-            // for now, pass the session topics via the `subscribeTopics` param of wc_approveSession etc.
-
-            self.request::<Vec<SubscriptionId>>(
-                relay_rpc::rpc::Params::BatchSubscribe(BatchSubscribe {
-                    topics,
-                }),
-            )
-            .await
-            .unwrap();
-=======
     pub fn online(&mut self) {
         if let Some(online_tx) = self.online_tx.take() {
             if let Err(e) = online_tx.send(()) {
@@ -360,7 +265,6 @@
             }
         } else {
             tracing::warn!("Already called online()");
->>>>>>> 1037ec89
         }
     }
 
@@ -381,7 +285,7 @@
 
         // TODO parse URI and URI validation
         // https://github.com/WalletConnect/walletconnect-monorepo/blob/5bef698dcf0ae910548481959a6a5d87eaf7aaa5/packages/core/src/controllers/pairing.ts#L132
-        
+
         let pairing_uri = pairing_uri::parse(uri)
             .map_err(|e| PairError::Internal(e.to_string()))?;
 
@@ -463,7 +367,7 @@
                     proposer_public_key,
                     relays: proposal.relays,
                     required_namespaces: proposal.required_namespaces,
-                    optional_namespaces: proposal.optional_namespaces,
+                    optional_namespaces: Some(proposal.optional_namespaces),
                     metadata: proposal.proposer.metadata,
                     session_properties: proposal.session_properties,
                     scoped_properties: proposal.scoped_properties,
@@ -602,49 +506,26 @@
             transport_type: None, //TODO: add transport type for link mode
         };
 
-        
-        if let Some(store) = &self.session_store {
-            store.add_session(session.clone().into());
-        }
-    
+        self.session_store.add_session(session.clone().into());
+
         match self
-            .request::<bool>(relay_rpc::rpc::Params::ApproveSession(approve_session,)).await {
-            Ok(true) => {
-                Ok(session)
-            }
+            .request::<bool>(relay_rpc::rpc::Params::ApproveSession(
+                approve_session,
+            ))
+            .await
+        {
+            Ok(true) => Ok(session),
             Ok(false) => {
-                if let Some(store) = &self.session_store {
-                    store.delete_session(session.topic.to_string());
-                }
+                self.session_store.delete_session(session.topic.to_string());
                 Err(ApproveError::Internal(
                     "Session rejected by relay".to_owned(),
                 ))
             }
             Err(e) => {
-                if let Some(store) = &self.session_store {
-                    store.delete_session(session.topic.to_string());
-                }
+                self.session_store.delete_session(session.topic.to_string());
                 Err(ApproveError::Request(e))
             }
         }
-<<<<<<< HEAD
-=======
-
-        let session = Session {
-            session_sym_key: shared_secret,
-            self_public_key: self_public_key.to_bytes(),
-        };
-        let session = Session {
-            session_sym_key: shared_secret,
-            self_public_key: self_public_key.to_bytes(),
-        };
-        {
-            let mut sessions = self.sessions.write().await;
-            sessions.insert(session_topic, session.clone());
-        }
-
-        Ok(session)
->>>>>>> 1037ec89
     }
 
     pub async fn _reject(&self) {
@@ -689,21 +570,21 @@
 
         //TODO: get session from storage
         let shared_secret = {
-<<<<<<< HEAD
-            let sessions: Vec<Session> = if let Some(store) = &self.session_store {
-                let ffi_sessions = store.get_all_sessions();
-                tracing::debug!("Respond: FFI sessions count: {}", ffi_sessions.len());
+            let sessions: Vec<Session> = {
+                let ffi_sessions = self.session_store.get_all_sessions();
+                tracing::debug!(
+                    "Respond: FFI sessions count: {}",
+                    ffi_sessions.len()
+                );
                 ffi_sessions.into_iter().map(|s| s.into()).collect()
-            } else {
-                return Err(RespondError::Internal("No session store available".to_owned()));
             };
+
             let session = sessions.iter().find(|s| s.topic == topic).ok_or(
-                RespondError::Internal(format!("Session not found for topic: {:?}. Available topics: {:?}", topic, sessions.iter().map(|s| &s.topic).collect::<Vec<_>>())),
-=======
-            let sessions = self.sessions.read().await;
-            let session = sessions.get(&topic).ok_or(
-                RespondError::Internal("Session not found".to_owned()),
->>>>>>> 1037ec89
+                RespondError::Internal(format!(
+                    "Session not found for topic: {:?}. Available topics: {:?}",
+                    topic,
+                    sessions.iter().map(|s| &s.topic).collect::<Vec<_>>()
+                )),
             )?;
             session.session_sym_key
         };
@@ -774,16 +655,10 @@
 
     async fn request<T: DeserializeOwned>(
         &mut self,
-<<<<<<< HEAD
-        initial_req: Params,
-    ) -> Result<(Response, WebSocketState), RequestError> {
-        tracing::debug!("Connect: Call");
-
-        if self.invalid_auth.load(std::sync::atomic::Ordering::Relaxed) {
-            return Err(RequestError::InvalidAuth);
-=======
         params: relay_rpc::rpc::Params,
     ) -> Result<T, RequestError> {
+        tracing::debug!("Connect: Call");
+
         let (response_tx, response_rx) = tokio::sync::oneshot::channel();
         self.request_tx.send((params, response_tx)).map_err(|e| {
             RequestError::Internal(format!(
@@ -816,7 +691,6 @@
                 "RPC error: {:?}",
                 response.error
             ))),
->>>>>>> 1037ec89
         }
     }
 }
@@ -885,55 +759,6 @@
         };
         let auth = format!("{message}.{signature}");
 
-<<<<<<< HEAD
-        let session_request_tx = self.session_request_tx.clone();
-        let (request_tx, mut request_rx) =
-            tokio::sync::mpsc::unbounded_channel();
-
-        tracing::debug!("Connect: request_tx: {:?}", request_tx);
-
-        let (irn_subscription_ack_tx, mut irn_subscription_ack_rx) =
-            tokio::sync::mpsc::unbounded_channel();
-
-
-        tracing::debug!("Connect: Handle IRN Subscription");
-        let handle_irn_subscription = {
-            let session_store = self.session_store.clone();
-            
-            move |id: MessageId, sub_msg: Subscription| {
-                // Get fresh sessions list each time to avoid stale data
-                let sessions: Vec<Session> = if let Some(store) = &session_store {
-                    tracing::debug!("Connect: Getting fresh sessions for topic lookup: {:?}", sub_msg.data.topic);
-                    let fresh_sessions: Vec<Session> = store.get_all_sessions().into_iter().map(|s| s.into()).collect();
-                    tracing::debug!("Connect: Fresh FFI sessions count: {}", fresh_sessions.len());
-                    tracing::debug!("Connect: Fresh session topics: {:?}", fresh_sessions.iter().map(|s| &s.topic).collect::<Vec<_>>());
-                    fresh_sessions
-                } else {
-                    tracing::debug!("Connect: No session store available for fresh lookup");
-                    Vec::new()
-                };
-
-                let session_sym_key = {
-                    tracing::debug!("Connect: Looking for session with topic: {:?}", sub_msg.data.topic);
-                    tracing::debug!("Connect: Available session topics: {:?}", sessions.iter().map(|s| &s.topic).collect::<Vec<_>>());
-                
-                    let session = sessions.iter().find(|s| s.topic == sub_msg.data.topic);
-                    match session {
-                        Some(s) => {
-                            tracing::debug!("Connect: Found session for topic: {:?}", s.topic);
-                            s.session_sym_key
-                        },
-                        None => {
-                            tracing::error!("Connect: No session found for topic: {:?}", sub_msg.data.topic);
-                            tracing::error!("Connect: Available sessions: {:?}", sessions.iter().map(|s| &s.topic).collect::<Vec<_>>());
-                            // Send ACK to prevent blocking, but skip processing
-                            if let Err(e) = irn_subscription_ack_tx.send(id) {
-                                tracing::debug!("Failed to send subscription ack: {e}");
-                            }
-                            return;
-                        }
-                    }
-=======
         let conn_opts =
             ConnectionOptions::new(project_id, auth).with_address(&relay_url);
         conn_opts.as_url().unwrap().to_string()
@@ -1370,7 +1195,7 @@
     relay_url: String,
     project_id: ProjectId,
     key: SigningKey,
-    sessions: std::sync::Arc<tokio::sync::RwLock<HashMap<Topic, Session>>>,
+    session_store: Arc<dyn SessionStore>,
     session_request_tx: tokio::sync::mpsc::UnboundedSender<(
         Topic,
         SessionRequestJsonRpc,
@@ -1384,23 +1209,67 @@
     let (irn_subscription_ack_tx, mut irn_subscription_ack_rx) =
         tokio::sync::mpsc::unbounded_channel();
     let handle_irn_subscription = {
-        let sessions = sessions.clone();
+        let session_store = session_store.clone();
         let session_request_tx = session_request_tx.clone();
         let irn_subscription_ack_tx = irn_subscription_ack_tx.clone();
         move |id: MessageId, sub_msg: Subscription| {
-            let sessions = sessions.clone();
+            let session_store = session_store.clone();
             let session_request_tx = session_request_tx.clone();
             let irn_subscription_ack_tx = irn_subscription_ack_tx.clone();
             async move {
                 let session_sym_key = {
-                    let sessions = sessions.read().await;
-                    // TODO drop message if cannot find decryption key
-                    let session = sessions.get(&sub_msg.data.topic).unwrap();
-                    session.session_sym_key
->>>>>>> 1037ec89
+                    let sessions: Vec<Session> = session_store
+                        .get_all_sessions()
+                        .into_iter()
+                        .map(|s| s.into())
+                        .collect();
+
+                    tracing::debug!(
+                        "Connect: Looking for session with topic: {:?}",
+                        sub_msg.data.topic
+                    );
+                    tracing::debug!(
+                        "Connect: Available session topics: {:?}",
+                        sessions.iter().map(|s| &s.topic).collect::<Vec<_>>()
+                    );
+
+                    let session =
+                        sessions.iter().find(|s| s.topic == sub_msg.data.topic);
+                    match session {
+                        Some(s) => {
+                            tracing::debug!(
+                                "Connect: Found session for topic: {:?}",
+                                s.topic
+                            );
+                            s.session_sym_key
+                        }
+                        None => {
+                            tracing::error!(
+                                "Connect: No session found for topic: {:?}",
+                                sub_msg.data.topic
+                            );
+                            tracing::error!(
+                                "Connect: Available sessions: {:?}",
+                                sessions
+                                    .iter()
+                                    .map(|s| &s.topic)
+                                    .collect::<Vec<_>>()
+                            );
+                            // Send ACK to prevent blocking, but skip processing
+                            if let Err(e) = irn_subscription_ack_tx.send(id) {
+                                tracing::debug!(
+                                    "Failed to send subscription ack: {e}"
+                                );
+                            }
+                            return;
+                        }
+                    }
                 };
 
-                tracing::debug!("Connect: Session Sym Key: {:?}", session_sym_key);
+                tracing::debug!(
+                    "Connect: Session Sym Key: {:?}",
+                    session_sym_key
+                );
 
                 let decoded = BASE64
                     .decode(sub_msg.data.message.as_bytes())
@@ -1442,7 +1311,10 @@
                         })
                         .unwrap();
 
-                        tracing::debug!("Connect: Session Request: {:?}", request);
+                        tracing::debug!(
+                            "Connect: Session Request: {:?}",
+                            request
+                        );
 
                         session_request_tx
                             .send((sub_msg.data.topic, request))
@@ -1499,78 +1371,6 @@
                     // TODO handle session request responses. Unsure if other responses are needed
                 }
             }
-<<<<<<< HEAD
-        };
-
-        let response_oneshot = tokio::sync::oneshot::channel();
-
-        #[cfg(not(target_arch = "wasm32"))]
-        {
-            let (mut ws_stream, _response) =
-                crate::time::timeout(REQUEST_TIMEOUT, connect_async(url))
-                    .await
-                    .map_err(|e| RequestError::Internal(e.to_string()))?
-                    .map_err(|e| RequestError::Internal(e.to_string()))?;
-            let sessions: Vec<Session> = if let Some(store) = &self.session_store {
-                let ffi_sessions = store.get_all_sessions();
-                tracing::debug!("Connect WS: FFI sessions count: {}", ffi_sessions.len());
-                ffi_sessions.into_iter().map(|s| s.into()).collect()
-            } else {
-                tracing::debug!("Connect WS: No session store registered");
-                Vec::new()
-            };
-
-            let invalid_auth = self.invalid_auth.clone();
-            crate::spawn::spawn(async move {
-                use {
-                    tokio::net::TcpStream,
-                    tokio_tungstenite::{MaybeTlsStream, WebSocketStream},
-                };
-
-                const MIN: u64 = 1000000000; // MessageId::MIN is private
-                let mut message_id = MIN;
-                let mut response_channels = HashMap::<
-                    _,
-                    tokio::sync::oneshot::Sender<
-                        Result<Response, RequestError>,
-                    >,
-                >::new();
-
-                async fn send_request(
-                    ws_stream: &mut WebSocketStream<MaybeTlsStream<TcpStream>>,
-                    initial_req: (
-                        Params,
-                        tokio::sync::oneshot::Sender<
-                            Result<Response, RequestError>,
-                        >,
-                    ),
-                    message_id: &mut u64,
-                    response_channels: &mut HashMap<
-                        MessageId,
-                        tokio::sync::oneshot::Sender<
-                            Result<Response, RequestError>,
-                        >,
-                    >,
-                ) {
-                    *message_id += 1;
-                    response_channels
-                        .insert(MessageId::new(*message_id), initial_req.1);
-                    let request = Payload::Request(Request::new(
-                        MessageId::new(*message_id),
-                        initial_req.0,
-                    ));
-                    let serialized = serde_json::to_string(&request)
-                        .map_err(|e| {
-                            RequestError::ShouldNeverHappen(format!(
-                                "Failed to serialize request: {e}"
-                            ))
-                        })
-                        .unwrap();
-                    ws_stream
-                        .send(Message::Text(serialized.into()))
-                        .await
-                        .unwrap();
-=======
         }
     };
 
@@ -1583,7 +1383,6 @@
                     Some(request) = request_rx.recv() => state = ConnectionState::ConnectRequest(request),
                     Some(()) = online_rx.recv() => state = ConnectionState::MaybeReconnect,
                     else => break,
->>>>>>> 1037ec89
                 }
             }
             ConnectionState::Poisoned => {
@@ -1597,7 +1396,7 @@
                 state = ConnectionState::Idle;
             }
             ConnectionState::MaybeReconnect => {
-                if sessions.read().await.is_empty() {
+                if session_store.get_all_sessions().is_empty() {
                     state = ConnectionState::Idle;
                 } else {
                     state = ConnectionState::ConnectSubscribe;
@@ -1605,8 +1404,11 @@
             }
             ConnectionState::ConnectSubscribe => {
                 let topics = {
-                    let sessions = sessions.read().await;
-                    sessions.iter().map(|(topic, _)| topic.clone()).collect()
+                    session_store
+                        .get_all_sessions()
+                        .into_iter()
+                        .map(|s| s.topic.clone())
+                        .collect()
                 };
                 let connect_res = connect(
                     relay_url.clone(),
@@ -1701,8 +1503,11 @@
             }
             ConnectionState::ConnectRequest((request, response_tx)) => {
                 let topics = {
-                    let sessions = sessions.read().await;
-                    sessions.iter().map(|(topic, _)| topic.clone()).collect()
+                    session_store
+                        .get_all_sessions()
+                        .into_iter()
+                        .map(|s| s.topic.clone())
+                        .collect()
                 };
                 let connect_res = connect(
                     relay_url.clone(),
@@ -2005,8 +1810,11 @@
             }
             ConnectionState::ConnectRetryRequest((request, response_tx)) => {
                 let topics = {
-                    let sessions = sessions.read().await;
-                    sessions.iter().map(|(topic, _)| topic.clone()).collect()
+                    session_store
+                        .get_all_sessions()
+                        .into_iter()
+                        .map(|s| s.topic)
+                        .collect()
                 };
                 let connect_res = connect(
                     relay_url.clone(),
@@ -2125,19 +1933,6 @@
     SigningKey::generate(&mut rand::thread_rng()).to_bytes()
 }
 
-<<<<<<< HEAD
-=======
-#[cfg(feature = "uniffi")]
-#[uniffi::export(with_foreign)]
-pub trait SessionRequestListener: Send + Sync {
-    fn on_session_request(
-        &self,
-        topic: String,
-        session_request: SessionRequestJsonRpcFfi,
-    );
-}
-
->>>>>>> 1037ec89
 // UniFFI wrapper for better API naming
 #[cfg(feature = "uniffi")]
 #[derive(uniffi::Object)]
@@ -2154,61 +1949,58 @@
 }
 
 #[cfg(feature = "uniffi")]
+struct SessionStoreFfiProxy(Arc<dyn SessionStoreFfi>);
+
+#[cfg(feature = "uniffi")]
+impl SessionStore for SessionStoreFfiProxy {
+    fn add_session(&self, session: Session) {
+        self.0.add_session(session.into());
+    }
+
+    fn delete_session(&self, topic: String) {
+        self.0.delete_session(topic);
+    }
+
+    fn get_session(&self, topic: String) -> Option<Session> {
+        self.0.get_session(topic).map(|s| s.into())
+    }
+
+    fn get_all_sessions(&self) -> Vec<Session> {
+        self.0.get_all_sessions().into_iter().map(|s| s.into()).collect()
+    }
+}
+
+#[cfg(feature = "uniffi")]
 #[uniffi::export(async_runtime = "tokio")]
 impl SignClient {
     #[uniffi::constructor]
-<<<<<<< HEAD
-    pub fn new(project_id: String) -> Self {
-        tracing::debug!("Creating new SignClient with project_id: {project_id}");
-        let (client, session_request_rx) = Client::new(ProjectId::from(project_id));
-
-        Self { 
-=======
-    pub fn new(project_id: String, key: Vec<u8>) -> Self {
+    pub fn new(
+        project_id: String,
+        key: Vec<u8>,
+        session_store: Arc<dyn SessionStoreFfi>,
+    ) -> Self {
         tracing::debug!(
             "Creating new SignClient with project_id: {project_id}"
         );
         let (client, session_request_rx) = Client::new(
             ProjectId::from(project_id),
             key.try_into().expect("Invalid key format - must be 32 bytes"),
+            Arc::new(SessionStoreFfiProxy(session_store)),
         );
         Self {
->>>>>>> 1037ec89
             client: std::sync::Arc::new(tokio::sync::Mutex::new(client)),
             session_request_rx: std::sync::Mutex::new(Some(session_request_rx)),
         }
     }
 
-<<<<<<< HEAD
-    pub async fn register_session_store(&self, session_store: Arc<dyn SessionStore>) {
-        tracing::info!("Registering session store");
-        let mut client = self.client.lock().await;
-        client.register_session_store(session_store);
-    }
-
-    // set_key should be called on walletkit side on init() so it can store clientId before using pair and approve
-    pub async fn set_key(&self, key: Vec<u8>) {
-        tracing::info!("Setting key");
-        let mut client = self.client.lock().await;
-        let secret_key =
-            key.try_into().expect("Invalid key format - must be 32 bytes");
-        client.set_key(secret_key);
-    }
-
-=======
->>>>>>> 1037ec89
     pub fn generate_key(&self) -> Vec<u8> {
         generate_key().to_vec()
     }
 
-<<<<<<< HEAD
-    pub async fn register_sign_listener(&self, listener: Arc<dyn SignListener>) {
-=======
-    pub async fn register_session_request_listener(
+    pub async fn register_sign_listener(
         &self,
-        listener: Arc<dyn SessionRequestListener>,
+        listener: Arc<dyn SignListener>,
     ) {
->>>>>>> 1037ec89
         let mut rx_guard = self.session_request_rx.lock().unwrap();
         if let Some(mut rx) = rx_guard.take() {
             tokio::spawn(async move {
@@ -2248,8 +2040,6 @@
         Ok(proposal.into())
     }
 
-<<<<<<< HEAD
-=======
     pub async fn pair_json(&self, uri: String) -> Result<String, PairError> {
         let proposal = {
             let mut client = self.client.lock().await;
@@ -2258,9 +2048,9 @@
         let proposal_ffi: SessionProposalFfi = proposal.into();
         let serialized_proposal = serde_json::to_string(&proposal_ffi)
             .expect("Failed to serialize response");
+
         Ok(serialized_proposal)
     }
->>>>>>> 1037ec89
 
     //TODO: Add approved namespaces builder util function
     pub async fn approve(
@@ -2281,8 +2071,6 @@
         Ok(session.into())
     }
 
-<<<<<<< HEAD
-=======
     pub async fn approve_json(
         &self,
         proposal: String,
@@ -2310,7 +2098,6 @@
             .expect("Failed to serialize response");
         Ok(serialized_session)
     }
->>>>>>> 1037ec89
 
     pub async fn respond(
         &self,
@@ -2327,30 +2114,6 @@
     }
 }
 
-<<<<<<< HEAD
-=======
-#[derive(Debug, Clone)]
-pub struct SessionProposal {
-    pub session_proposal_rpc_id: u64,
-    pub pairing_topic: Topic,
-    pub pairing_sym_key: [u8; 32],
-    pub proposer_public_key: [u8; 32],
-    pub relays: Vec<crate::sign::protocol_types::Relay>,
-    pub required_namespaces: ProposalNamespaces,
-    pub optional_namespaces: ProposalNamespaces,
-    pub metadata: Metadata,
-    pub session_properties: Option<HashMap<String, String>>,
-    pub scoped_properties: Option<HashMap<String, String>>,
-    pub expiry_timestamp: Option<u64>,
-}
-
-#[derive(Serialize, Deserialize, Clone, PartialEq, Debug)]
-pub struct Session {
-    pub session_sym_key: [u8; 32],
-    pub self_public_key: [u8; 32],
-}
-
->>>>>>> 1037ec89
 #[cfg(test)]
 mod conversion_tests {
     use super::*;
@@ -2371,7 +2134,7 @@
             proposer_public_key: [2u8; 32],
             relays: vec![],
             required_namespaces: std::collections::HashMap::new(),
-            optional_namespaces: std::collections::HashMap::new(),
+            optional_namespaces: Some(std::collections::HashMap::new()),
             metadata: Metadata {
                 name: "Test".to_string(),
                 description: "Test".to_string(),
