--- conflicted
+++ resolved
@@ -15,14 +15,9 @@
             ffi_types::{Session, SessionProposal},
             protocol_types::{
                 Controller, Metadata, ProposalJsonRpc, ProposalResponse,
-<<<<<<< HEAD
                 ProposalResponseJsonRpc, Relay, SessionDelete,
                 SessionDeleteJsonRpc, SessionRequestJsonRpc,
                 SessionRequestResponseJsonRpc, SessionSettle,
-=======
-                ProposalResponseJsonRpc, Relay, SessionRequestJsonRpc,
-                SessionSettle,
->>>>>>> 1e558090
                 SessionSettleJsonRpc, SettleNamespace,
             },
             relay_url::ConnectionOptions,
