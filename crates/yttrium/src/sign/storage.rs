--- conflicted
+++ resolved
@@ -41,10 +41,8 @@
         topic: Topic,
         sym_key: [u8; 32],
     ) -> Result<(), StorageError>;
-<<<<<<< HEAD
     fn get_verify_public_key(&self) -> Result<Option<Jwk>, StorageError>;
     fn set_verify_public_key(&self, jwk: Jwk) -> Result<(), StorageError>;
-=======
 
     // JSON-RPC History
     fn insert_json_rpc_history(
@@ -71,7 +69,6 @@
         &self,
         request_id: u64,
     ) -> Result<bool, StorageError>;
->>>>>>> 0b84323d
 }
 
 #[cfg_attr(feature = "uniffi", derive(uniffi::Error))]
