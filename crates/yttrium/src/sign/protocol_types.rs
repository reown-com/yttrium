--- conflicted
+++ resolved
@@ -156,7 +156,6 @@
 
 #[derive(Debug, Serialize, Deserialize)]
 #[serde(rename_all = "camelCase")]
-<<<<<<< HEAD
 pub struct SessionRequestJsonRpcErrorResponse {
     pub id: u64,
     pub jsonrpc: String,
@@ -164,11 +163,13 @@
 }
 
 #[derive(Serialize, Deserialize)]
-#[serde(untagged)]  
+#[serde(untagged)]
 pub enum SessionRequestJsonRpcResponse {
     Result(SessionRequestJsonRpcResultResponse),
     Error(SessionRequestJsonRpcErrorResponse),
-=======
+}
+#[derive(Debug, Serialize, Deserialize)]
+#[serde(rename_all = "camelCase")]
 #[cfg_attr(feature = "uniffi", derive(uniffi_macros::Record))]
 pub struct SessionDeleteJsonRpc {
     pub id: u64,
@@ -183,5 +184,4 @@
 pub struct SessionDelete {
     pub code: u64,
     pub message: String,
->>>>>>> bbd30bef
 }