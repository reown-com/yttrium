--- conflicted
+++ resolved
@@ -24,9 +24,14 @@
 // }
 
 use {
-    rand::{Rng, RngCore},
+    crate::sign::envelope_type0::{encode_envelope_type0, EnvelopeType0},
+    chacha20poly1305::{aead::Aead, AeadCore, ChaCha20Poly1305, KeyInit},
+    data_encoding::BASE64,
+    rand::Rng,
     relay_rpc::domain::Topic,
+    serde::Serialize,
     sha2::{Digest, Sha256},
+    std::sync::Arc,
 };
 
 pub fn topic_from_sym_key(sym_key: &[u8]) -> Topic {
@@ -60,15 +65,26 @@
         .duration_since(crate::time::UNIX_EPOCH)
         .unwrap()
         .as_secs();
-<<<<<<< HEAD
-
-=======
->>>>>>> 4d3d8c92
     current_time >= expiry
 }
 
-pub fn generate_random_sym_key() -> [u8; 32] {
-    let mut key = [0u8; 32];
-    rand::thread_rng().fill_bytes(&mut key);
-    key
+/// Should never fail, but will return a string error if it does
+pub fn serialize_and_encrypt_message_type0_envelope<T: Serialize>(
+    shared_secret: [u8; 32],
+    message: &T,
+) -> Result<Arc<str>, String> {
+    let serialized = serde_json::to_vec(&message)
+        .map_err(|e| format!("Failed to serialize message: {e}"))?;
+
+    let key = ChaCha20Poly1305::new(&shared_secret.into());
+    let nonce = ChaCha20Poly1305::generate_nonce()
+        .map_err(|e| format!("Failed to generate nonce: {e}"))?;
+    let encrypted = key
+        .encrypt(&nonce, serialized.as_slice())
+        .map_err(|e| format!("Failed to encrypt message: {e}"))?;
+    let encoded = encode_envelope_type0(&EnvelopeType0 {
+        iv: nonce.into(),
+        sb: encrypted,
+    });
+    Ok(BASE64.encode(encoded.as_slice()).into())
 }