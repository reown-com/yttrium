use std::collections::HashMap;

use relay_rpc::domain::Topic;
use serde::{Serialize, Deserialize};

use crate::sign::protocol_types::{Metadata, ProposalNamespace, ProposalNamespaces, SettleNamespace};

#[cfg(feature = "uniffi")]
#[derive(uniffi_macros::Record, Debug, Serialize, Deserialize)]
#[serde(rename_all = "camelCase")]
pub struct SessionProposalFfi {
    pub id: String,
    pub topic: String,
    pub pairing_sym_key: Vec<u8>,
    pub proposer_public_key: Vec<u8>,
    pub relays: Vec<crate::sign::protocol_types::Relay>,
    pub required_namespaces: std::collections::HashMap<
        String,
        crate::sign::protocol_types::ProposalNamespace,
    >,
    pub optional_namespaces: Option<
        std::collections::HashMap<
            String,
            crate::sign::protocol_types::ProposalNamespace,
        >,
    >,
    pub metadata: crate::sign::protocol_types::Metadata,
    pub session_properties: Option<std::collections::HashMap<String, String>>,
    pub scoped_properties: Option<std::collections::HashMap<String, String>>,
    pub expiry_timestamp: Option<u64>,
}

#[cfg(feature = "uniffi")]
<<<<<<< HEAD
#[derive(uniffi_macros::Record)]
=======
#[derive(uniffi_macros::Record, Debug, Serialize, Deserialize)]
#[serde(rename_all = "camelCase")]
pub struct SessionFfi {
    pub session_sym_key: Vec<u8>,
    pub self_public_key: Vec<u8>,
}

#[cfg(feature = "uniffi")]
#[derive(uniffi_macros::Record, Serialize, Deserialize)]
>>>>>>> ff28c6f8
pub struct SessionRequestRequestFfi {
    pub method: String,
    pub params: String, // JSON string instead of serde_json::Value
    pub expiry: Option<u64>,
}

#[cfg(feature = "uniffi")]
#[derive(uniffi_macros::Record, Serialize, Deserialize)]
#[serde(rename_all = "camelCase")]
pub struct SessionRequestFfi {
    pub chain_id: String,
    pub request: SessionRequestRequestFfi,
}

#[cfg(feature = "uniffi")]
#[derive(uniffi_macros::Record, Serialize, Deserialize)]
pub struct SessionRequestJsonRpcFfi {
    pub id: u64,
    pub method: String,
    pub params: SessionRequestFfi,
}

#[cfg(feature = "uniffi")]
#[derive(uniffi_macros::Record, Debug)]
pub struct SessionRequestResponseJsonRpcFfi {
    pub id: u64,
    pub jsonrpc: String,
    pub result: String, // JSON string instead of serde_json::Value
}

#[cfg(feature = "uniffi")]
#[derive(uniffi_macros::Record, Debug, Serialize, Deserialize)]
#[serde(rename_all = "camelCase")]
pub struct SessionFfi {
    pub request_id: u64,
    pub session_sym_key: Vec<u8>,
    pub self_public_key: Vec<u8>,
    pub topic: Topic,
    pub expiry: u64,
    pub relay_protocol: String,
    pub relay_data: Option<String>,
    pub controller_key: Option<Vec<u8>>,
    pub self_meta_data: Metadata,
    pub peer_public_key: Option<Vec<u8>>,
    pub peer_meta_data: Option<Metadata>,
    pub session_namespaces: HashMap<String, SettleNamespace>,
    pub required_namespaces: HashMap<String, ProposalNamespace>,
    pub optional_namespaces: Option<HashMap<String, ProposalNamespace>>,
    pub properties: Option<HashMap<String, String>>,
    pub scoped_properties: Option<HashMap<String, String>>,
    pub is_acknowledged: bool,
    pub pairing_topic: String,
    pub transport_type: Option<TransportType>,
}

#[derive(Debug, Clone)]
pub struct SessionProposal {
    pub session_proposal_rpc_id: u64,
    pub pairing_topic: Topic,
    pub pairing_sym_key: [u8; 32],
    pub proposer_public_key: [u8; 32],
    pub relays: Vec<crate::sign::protocol_types::Relay>,
    pub required_namespaces: ProposalNamespaces,
    pub optional_namespaces: Option<ProposalNamespaces>,
    pub metadata: Metadata,
    pub session_properties: Option<HashMap<String, String>>,
    pub scoped_properties: Option<HashMap<String, String>>,
    pub expiry_timestamp: Option<u64>,
}

#[derive(Serialize, Deserialize, Clone, Debug)]
pub struct Session {
    pub request_id: u64,
    pub topic: Topic,
    pub expiry: u64,
    pub relay_protocol: String,
    pub relay_data: Option<String>,
    pub controller_key: Option<[u8; 32]>,
    pub session_sym_key: [u8; 32],
    pub self_public_key: [u8; 32],
    pub self_meta_data: Metadata,
    pub peer_public_key: Option<[u8; 32]>,
    pub peer_meta_data: Option<Metadata>,
    pub session_namespaces: HashMap<String, SettleNamespace>,
    pub required_namespaces: HashMap<String, ProposalNamespace>,
    pub optional_namespaces: Option<HashMap<String, ProposalNamespace>>,
    pub session_properties: Option<HashMap<String, String>>,
    pub scoped_properties: Option<HashMap<String, String>>,
    pub is_acknowledged: bool,
    pub pairing_topic: Topic,
    pub transport_type: Option<TransportType>,
}

#[derive(Serialize, Deserialize, Clone, Debug)]
#[cfg_attr(feature = "uniffi", derive(uniffi_macros::Enum))]
pub enum TransportType {
    Relay,
    LinkMode,
}<|MERGE_RESOLUTION|>--- conflicted
+++ resolved
@@ -31,19 +31,7 @@
 }
 
 #[cfg(feature = "uniffi")]
-<<<<<<< HEAD
-#[derive(uniffi_macros::Record)]
-=======
-#[derive(uniffi_macros::Record, Debug, Serialize, Deserialize)]
-#[serde(rename_all = "camelCase")]
-pub struct SessionFfi {
-    pub session_sym_key: Vec<u8>,
-    pub self_public_key: Vec<u8>,
-}
-
-#[cfg(feature = "uniffi")]
 #[derive(uniffi_macros::Record, Serialize, Deserialize)]
->>>>>>> ff28c6f8
 pub struct SessionRequestRequestFfi {
     pub method: String,
     pub params: String, // JSON string instead of serde_json::Value
