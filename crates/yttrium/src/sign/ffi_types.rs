<<<<<<< HEAD
use std::collections::HashMap;

use relay_rpc::domain::Topic;
use serde::{Serialize, Deserialize};
=======
use serde::{Deserialize, Serialize};
>>>>>>> 1037ec89

use crate::sign::protocol_types::{Metadata, ProposalNamespace, ProposalNamespaces, SettleNamespace};

#[cfg(feature = "uniffi")]
#[derive(uniffi_macros::Record, Debug, Serialize, Deserialize)]
#[serde(rename_all = "camelCase")]
pub struct SessionProposalFfi {
    pub id: String,
    pub topic: String,
    pub pairing_sym_key: Vec<u8>,
    pub proposer_public_key: Vec<u8>,
    pub relays: Vec<crate::sign::protocol_types::Relay>,
    pub required_namespaces: std::collections::HashMap<
        String,
        crate::sign::protocol_types::ProposalNamespace,
    >,
    pub optional_namespaces: Option<
        std::collections::HashMap<
            String,
            crate::sign::protocol_types::ProposalNamespace,
        >,
    >,
    pub metadata: crate::sign::protocol_types::Metadata,
    pub session_properties: Option<std::collections::HashMap<String, String>>,
    pub scoped_properties: Option<std::collections::HashMap<String, String>>,
    pub expiry_timestamp: Option<u64>,
}

#[cfg(feature = "uniffi")]
#[derive(uniffi_macros::Record, Serialize, Deserialize)]
pub struct SessionRequestRequestFfi {
    pub method: String,
    pub params: String, // JSON string instead of serde_json::Value
    pub expiry: Option<u64>,
}

#[cfg(feature = "uniffi")]
#[derive(uniffi_macros::Record, Serialize, Deserialize)]
#[serde(rename_all = "camelCase")]
pub struct SessionRequestFfi {
    pub chain_id: String,
    pub request: SessionRequestRequestFfi,
}

#[cfg(feature = "uniffi")]
#[derive(uniffi_macros::Record, Serialize, Deserialize)]
pub struct SessionRequestJsonRpcFfi {
    pub id: u64,
    pub method: String,
    pub params: SessionRequestFfi,
}

#[cfg(feature = "uniffi")]
#[derive(uniffi_macros::Record, Debug, Serialize, Deserialize)]
pub struct SessionRequestResponseJsonRpcFfi {
    pub id: u64,
    pub jsonrpc: String,
    pub result: String, // JSON string instead of serde_json::Value
}

#[cfg(feature = "uniffi")]
#[derive(uniffi_macros::Record, Debug, Serialize, Deserialize)]
#[serde(rename_all = "camelCase")]
pub struct SessionFfi {
    pub request_id: u64,
    pub session_sym_key: Vec<u8>,
    pub self_public_key: Vec<u8>,
    pub topic: Topic,
    pub expiry: u64,
    pub relay_protocol: String,
    pub relay_data: Option<String>,
    pub controller_key: Option<Vec<u8>>,
    pub self_meta_data: Metadata,
    pub peer_public_key: Option<Vec<u8>>,
    pub peer_meta_data: Option<Metadata>,
    pub session_namespaces: HashMap<String, SettleNamespace>,
    pub required_namespaces: HashMap<String, ProposalNamespace>,
    pub optional_namespaces: Option<HashMap<String, ProposalNamespace>>,
    pub properties: Option<HashMap<String, String>>,
    pub scoped_properties: Option<HashMap<String, String>>,
    pub is_acknowledged: bool,
    pub pairing_topic: String,
    pub transport_type: Option<TransportType>,
}

#[derive(Debug, Clone)]
pub struct SessionProposal {
    pub session_proposal_rpc_id: u64,
    pub pairing_topic: Topic,
    pub pairing_sym_key: [u8; 32],
    pub proposer_public_key: [u8; 32],
    pub relays: Vec<crate::sign::protocol_types::Relay>,
    pub required_namespaces: ProposalNamespaces,
    pub optional_namespaces: Option<ProposalNamespaces>,
    pub metadata: Metadata,
    pub session_properties: Option<HashMap<String, String>>,
    pub scoped_properties: Option<HashMap<String, String>>,
    pub expiry_timestamp: Option<u64>,
}

#[derive(Serialize, Deserialize, Clone, Debug)]
pub struct Session {
    pub request_id: u64,
    pub topic: Topic,
    pub expiry: u64,
    pub relay_protocol: String,
    pub relay_data: Option<String>,
    pub controller_key: Option<[u8; 32]>,
    pub session_sym_key: [u8; 32],
    pub self_public_key: [u8; 32],
    pub self_meta_data: Metadata,
    pub peer_public_key: Option<[u8; 32]>,
    pub peer_meta_data: Option<Metadata>,
    pub session_namespaces: HashMap<String, SettleNamespace>,
    pub required_namespaces: HashMap<String, ProposalNamespace>,
    pub optional_namespaces: Option<HashMap<String, ProposalNamespace>>,
    pub session_properties: Option<HashMap<String, String>>,
    pub scoped_properties: Option<HashMap<String, String>>,
    pub is_acknowledged: bool,
    pub pairing_topic: Topic,
    pub transport_type: Option<TransportType>,
}

#[derive(Serialize, Deserialize, Clone, Debug)]
#[cfg_attr(feature = "uniffi", derive(uniffi_macros::Enum))]
pub enum TransportType {
    Relay,
    LinkMode,
}<|MERGE_RESOLUTION|>--- conflicted
+++ resolved
@@ -1,13 +1,11 @@
-<<<<<<< HEAD
-use std::collections::HashMap;
-
-use relay_rpc::domain::Topic;
-use serde::{Serialize, Deserialize};
-=======
-use serde::{Deserialize, Serialize};
->>>>>>> 1037ec89
-
-use crate::sign::protocol_types::{Metadata, ProposalNamespace, ProposalNamespaces, SettleNamespace};
+use {
+    crate::sign::protocol_types::{
+        Metadata, ProposalNamespace, ProposalNamespaces, SettleNamespace,
+    },
+    relay_rpc::domain::Topic,
+    serde::{Deserialize, Serialize},
+    std::collections::HashMap,
+};
 
 #[cfg(feature = "uniffi")]
 #[derive(uniffi_macros::Record, Debug, Serialize, Deserialize)]
