use {
    crate::sign::{
        client_errors::{
            ApproveError, ConnectError, DisconnectError, EmitError,
            ExtendError, PairError, RejectError, RequestError, RespondError,
            UpdateError,
        },
        client_types::{
            ConnectParams, ConnectResult, PairingInfo, RejectionReason,
            Session, SessionProposal, TransportType,
        },
        envelope_type0::decrypt_type0_envelope,
        pairing_uri,
        protocol_types::{
            Controller, JsonRpcRequest, JsonRpcRequestParams, Metadata,
<<<<<<< HEAD
            Proposal, ProposalJsonRpc, ProposalResponse,
            ProposalResultResponseJsonRpc, Proposer, Relay, SessionDelete,
            SessionDeleteJsonRpc, SessionExtend, SessionRequest,
=======
            Proposal, ProposalResponse, ProposalResultResponseJsonRpc,
            Proposer, Relay, SessionDelete, SessionDeleteJsonRpc,
            SessionExtend, SessionExtendJsonRpc, SessionRequest,
>>>>>>> 0b84323d
            SessionRequestJsonRpc, SessionRequestJsonRpcResponse,
            SessionSettle, SessionUpdate, SettleNamespace,
        },
        relay::IncomingSessionMessage,
        storage::Storage,
        utils::{
            diffie_hellman, generate_rpc_id, is_expired,
            serialize_and_encrypt_message_type0_envelope, topic_from_sym_key,
        },
        verify::{
            decode_attestation_into_verify_context, get_public_key,
            VerifyContext,
        },
    },
    futures::TryFutureExt,
    relay_rpc::{
        auth::ed25519_dalek::{SecretKey, SigningKey},
        domain::{ProjectId, Topic},
        rpc::{
            AnalyticsData, ApproveSession, FetchMessages, FetchResponse,
            Params, ProposeSession, Publish, Response,
        },
    },
    serde::de::DeserializeOwned,
    sha2::Digest,
    std::{collections::HashMap, sync::Arc},
    tracing::debug,
    x25519_dalek::PublicKey,
};

const RELAY_URL: &str = "wss://relay.walletconnect.org";

// Type aliases to reduce clippy::type-complexity warnings for channel message types
type RpcRequestMessage =
    (Params, tokio::sync::oneshot::Sender<Result<Response, RequestError>>);
type RpcRequestSender = tokio::sync::mpsc::UnboundedSender<RpcRequestMessage>;
type RpcRequestReceiver =
    tokio::sync::mpsc::UnboundedReceiver<RpcRequestMessage>;

pub struct Client {
    http_client: reqwest::Client,
    tx: tokio::sync::mpsc::UnboundedSender<(Topic, IncomingSessionMessage)>,
    request_tx: RpcRequestSender,
    online_tx: Option<tokio::sync::mpsc::UnboundedSender<()>>,
    cleanup_tx: Option<tokio_util::sync::CancellationToken>,
    session_store: Arc<dyn Storage>,
    // Lazy-start fields for spawning the relay loop
    project_id: ProjectId,
    signing_key_bytes: [u8; 32],
    pending_request_rx: Option<RpcRequestReceiver>,
    pending_online_rx: Option<tokio::sync::mpsc::UnboundedReceiver<()>>,
    probe_group: Option<String>,
}

// Deduplication: does deduplication happen at the irn_subscription layer (like current SDKs) or do we do it for each action e.g. update, event, etc. (remember layered state and stateless architecture)

// TODO
//   - disconnect if no ping for 30s etc. (native only)
//   - back-off w/ random jitter to prevent server overload
//   - online/offline hints
//   - background/foreground hints

// TODO
// - session pings, update, events, emit, extend
// - emit events for session pings, update, events, extend, disconnect
// - session expiry & renew
//   - expire implemented simply by filtering out expired sessions in `Client::add_sessions()` ?
//     - long-lived clients might suffer here. Maybe filter each reconnect?

// TODO error improvement
// - bundle size optimization: error enums only for actionable errors higher-up
// - use a single string variant for all errors (which would be shown to users!)
// - other is internal errors we don't expect to EVER happen (so show error code instead w/ GitHub issue link)
// TODO bundle size optimization
// - flutter JSON serialization, avoid back/forth in UniFFI?
// - use native crypto utils
// TODO relay changes
// - initial connection request in query param
// - subscribe to other sessions as part of `wc_approveSession` etc.
// - (feasible?) wc_sessionRequestRespond which ACKs the `irn_subscription` message
// - https://www.notion.so/walletconnect/Design-Doc-Sign-Client-Rust-port-2303a661771e80628bdbf07c96a97b21?source=copy_link#2303a661771e808f895acbcab46bd12a
// - don't forward ignored messages e.g. ACKing etc. do it based on client version/flag
// - binary relay encoding: bincode?
// - pings for web platforms: https://reown-inc.slack.com/archives/C04DB2EAHE3/p1754402214830549
// - share scheduled disconnect time: https://reown-inc.slack.com/archives/C04DB2EAHE3/p1754406425810959
// - Force clients off if they are not subscribed to any topics after certain interval? (opt-in with a flag?): https://reown-inc.slack.com/archives/C03RR5C0F7X/p1721459186692409?thread_ts=1712767993.823029&cid=C03RR5C0F7X

// TODO
// - Verify API
// - 1CA
// - Link Mode
// - Events SDK & Analytics/TVF
//   - Additional events for measuring latency/reconnect performance/client network environment/etc. so we can tune. E.g. "should we retry to connect?"
// - Network state hinting (offline/online)
//   - offline: don't try to reconnect, but also don't force a disconnect
//   - online: reconnect if online() was called
//TODO
// - Validation and Utils methods

// TODO tests
// - memory leak slow tests, run for days?. Kill WS many times over and over again to test. Create many sessions over and over again, update sessions, session requests, etc.
// - test killing the WS, not returning request, failing to connect, etc. in various stages of the lifecycle
// - flow works even when Verify API isblocked: https://github.com/reown-com/appkit/pull/5023

#[allow(unused)]
impl Client {
    pub fn new(
        project_id: ProjectId,
        key: SecretKey,
        session_store: Arc<dyn Storage>,
    ) -> (
        Self,
        tokio::sync::mpsc::UnboundedReceiver<(Topic, IncomingSessionMessage)>,
    ) {
        assert_eq!(
            project_id.value().len(),
            32,
            "Project ID must be exactly 32 characters"
        );
        // TODO validate format i.e. hex

        let (tx, rx) = tokio::sync::mpsc::unbounded_channel();
        let (request_tx, request_rx): (RpcRequestSender, RpcRequestReceiver) =
            tokio::sync::mpsc::unbounded_channel();
        let (online_tx, online_rx) = tokio::sync::mpsc::unbounded_channel();
        let cleanup_rx = tokio_util::sync::CancellationToken::new();

        (
            Self {
                http_client: reqwest::Client::new(),
                tx,
                request_tx,
                session_store,
                online_tx: Some(online_tx),
                cleanup_tx: Some(cleanup_rx),
                project_id,
                signing_key_bytes: SigningKey::from_bytes(&key).to_bytes(),
                pending_request_rx: Some(request_rx),
                pending_online_rx: Some(online_rx),
                probe_group: None,
            },
            rx,
        )
    }

    pub fn set_probe_group(&mut self, probe_group: String) {
        self.probe_group = Some(probe_group);
    }

    pub fn start(&mut self) {
        if let (Some(request_rx), Some(online_rx)) =
            (self.pending_request_rx.take(), self.pending_online_rx.take())
        {
            let cleanup_rx = self
                .cleanup_tx
                .as_ref()
                .expect("cleanup token must exist")
                .clone();
            let project_id = self.project_id.clone();
            let signing_key = SigningKey::from_bytes(&self.signing_key_bytes);
            let session_store = self.session_store.clone();
            let tx = self.tx.clone();

            crate::spawn::spawn(
                crate::sign::relay::connect_loop_state_machine(
                    RELAY_URL.to_string(),
                    project_id,
                    signing_key,
                    session_store,
                    tx,
                    request_rx,
                    online_rx,
                    cleanup_rx,
                    self.probe_group.clone(),
                ),
            );
        }
    }

    /// Call this when the app and user are ready to receive session requests.
    /// Skip calling this if you intend to shortly call another SDK method, as those other methods will themselves call this.
    /// TODO actually call this from other methods
    pub fn online(&mut self) {
        if let Some(online_tx) = self.online_tx.take() {
            if let Err(e) = online_tx.send(()) {
                tracing::warn!("Failed to send online signal: {e:?}");
            }
        } else {
            tracing::warn!("Already called online()");
        }
    }

    pub async fn pair(
        &mut self,
        uri: &str,
    ) -> Result<(SessionProposal, Option<VerifyContext>), PairError> {
        // TODO implement
        // https://github.com/WalletConnect/walletconnect-monorepo/blob/5bef698dcf0ae910548481959a6a5d87eaf7aaa5/packages/sign-client/src/controllers/engine.ts#L330

        // TODO parse URI and URI validation
        // https://github.com/WalletConnect/walletconnect-monorepo/blob/5bef698dcf0ae910548481959a6a5d87eaf7aaa5/packages/core/src/controllers/pairing.ts#L132

        let pairing_uri = pairing_uri::parse(uri)
            .map_err(|e| PairError::Internal(e.to_string()))?;

        tracing::debug!("Pairing with URI: {uri}");

        // TODO consider: immediately throw if expired? - maybe not necessary since FetchMessages returns empty array?
        // TODO update relay method to not remove message & approveSession removes it

<<<<<<< HEAD
        let public_key = get_public_key(
            self.http_client.clone(),
            self.session_store.clone(),
        )
        .map_err(|e| PairError::GetPublicKey(e.to_string()));

        let response = self
=======
        let response: FetchResponse = self
>>>>>>> 0b84323d
            .do_request::<FetchResponse>(relay_rpc::rpc::Params::FetchMessages(
                FetchMessages { topic: pairing_uri.topic.clone() },
            ))
            .map_err(|e| PairError::Internal(e.to_string()));

        let (public_key, response) = tokio::try_join!(public_key, response)?;

        tracing::debug!("Pairing Response: {:?}", response);

<<<<<<< HEAD
        let message = response
            .messages
            .iter()
            .find(|message| message.tag == 1100)
            .ok_or(PairError::Internal(
                "No message found with tag 1100".to_owned(),
            ))?;

        if message.topic != pairing_uri.topic {
            return Err(PairError::Internal(format!(
                "Expected topic {}, got {}",
                pairing_uri.topic, message.topic
            )));
        }

        let decrypted =
            decrypt_type0_envelope(pairing_uri.sym_key, &message.message)?;
        let request = serde_json::from_slice::<ProposalJsonRpc>(&decrypted)
            .map_err(|e| {
                PairError::Internal(format!(
                    "Failed to parse decrypted message: {e}"
                ))
            })?;
        if request.method != "wc_sessionPropose" {
            return Err(PairError::Internal(format!(
                "Expected wc_sessionPropose, got {}",
                request.method
            )));
=======
        for message in response.messages {
            if message.topic == pairing_uri.topic {
                let request =
                    envelope_type0::decode_type0_encrypted_proposal_message(
                        pairing_uri.sym_key,
                        &message.message,
                    )?;
                if request.method != "wc_sessionPropose" {
                    return Err(PairError::Internal(format!(
                        "Expected wc_sessionPropose, got {}",
                        request.method
                    )));
                }
                tracing::debug!("Decrypted Proposal: {:?}", request);
                tracing::debug!("rpc request: {}", request.id);
                tracing::debug!(
                    "{}",
                    serde_json::to_string_pretty(&request.params).unwrap()
                );

                let request_json =
                    serde_json::to_string_pretty(&request).unwrap();

                if self
                    .session_store
                    .does_json_rpc_exist(request.id)
                    .unwrap_or(false)
                {
                    return Err(PairError::Internal(format!(
                        "Duplicated JsonRpc RequestId for SessionPropose {}",
                        request.id
                    )));
                } else {
                    self.session_store.insert_json_rpc_history(
                        request.id,
                        pairing_uri.topic.to_string(),
                        request.method.clone(),
                        request_json,
                        Some(TransportType::Relay),
                    );
                }

                let proposal = request.params;
                tracing::debug!("{proposal:?}");

                let proposer_public_key = hex::decode(proposal.proposer.public_key)
                    .map_err(|e| {
                        PairError::Internal(format!(
                            "Failed to decode proposer public key: {e}"
                        ))
                    })?
                    .try_into()
                    .map_err(|_| {
                        PairError::Internal(
                            "Failed to convert proposer public key to fixed-size array".to_owned()
                        )
                    })?;
                tracing::debug!(
                    "pairing topic: {:?}",
                    pairing_uri.topic.clone()
                );

                // TODO: validate namespaces: https://specs.walletconnect.com/2.0/specs/clients/sign/namespaces#12-proposal-namespaces-must-not-have-chains-empty

                return Ok(SessionProposal {
                    session_proposal_rpc_id: request.id,
                    pairing_topic: pairing_uri.topic,
                    pairing_sym_key: pairing_uri.sym_key,
                    proposer_public_key,
                    relays: proposal.relays,
                    required_namespaces: proposal.required_namespaces,
                    optional_namespaces: proposal.optional_namespaces,
                    metadata: proposal.proposer.metadata,
                    session_properties: proposal.session_properties,
                    scoped_properties: proposal.scoped_properties,
                    expiry_timestamp: proposal.expiry_timestamp,
                });
            }
>>>>>>> 0b84323d
        }
        tracing::debug!("Decrypted Proposal: {:?}", request);
        tracing::debug!("rpc request: {}", request.id);
        tracing::debug!(
            "{}",
            serde_json::to_string_pretty(&request.params).unwrap()
        );
        let proposal = request.params;
        tracing::debug!("{proposal:?}");

        let proposer_public_key = hex::decode(proposal.proposer.public_key)
            .map_err(|e| {
                PairError::Internal(format!(
                    "Failed to decode proposer public key: {e}"
                ))
            })?
            .try_into()
            .map_err(|_| {
                PairError::Internal(
                    "Failed to convert proposer public key to fixed-size array"
                        .to_owned(),
                )
            })?;
        tracing::debug!("pairing topic: {}", pairing_uri.topic);

        // TODO validate namespaces: https://specs.walletconnect.com/2.0/specs/clients/sign/namespaces#12-proposal-namespaces-must-not-have-chains-empty

        let encrypted_hash = sha2::Sha256::digest(message.message.as_bytes());
        let _decrypted_hash = sha2::Sha256::digest(&decrypted);
        let attestation = if let Some(attestation) = &message.attestation {
            let attestation = decode_attestation_into_verify_context(
                &proposal.proposer.metadata.url,
                attestation,
                &public_key,
                &hex::encode(encrypted_hash),
            )
            .map_err(|e| PairError::Internal(e.to_string()))?;
            Some(attestation)
        } else {
            None
        };

        Ok((
            SessionProposal {
                session_proposal_rpc_id: request.id.into_value(),
                pairing_topic: pairing_uri.topic,
                pairing_sym_key: pairing_uri.sym_key,
                proposer_public_key,
                relays: proposal.relays,
                required_namespaces: proposal.required_namespaces,
                optional_namespaces: proposal.optional_namespaces,
                metadata: proposal.proposer.metadata,
                session_properties: proposal.session_properties,
                scoped_properties: proposal.scoped_properties,
                expiry_timestamp: proposal.expiry_timestamp,
            },
            attestation,
        ))
    }

    pub async fn connect(
        &mut self,
        params: ConnectParams,
        self_metadata: Metadata,
    ) -> Result<ConnectResult, ConnectError> {
        // Validate connect parameters
        self.is_valid_connect(&params)?;

        // Always create new pairing topic (reuse is deprecated)
        let pairing_info = Self::create_pairing().await?;
        let uri = pairing_info.uri.clone();
        let sym_key = pairing_info.sym_key.clone().try_into().unwrap();
        let expiry_timestamp = pairing_info.expiry;

        let self_key = x25519_dalek::StaticSecret::random();
        let self_public_key = PublicKey::from(&self_key);

        let session_proposal = Proposal {
            relays: vec![Relay { protocol: "irn".to_string() }],
            required_namespaces: HashMap::new(), // Deprecated, now empty
            optional_namespaces: Some(params.optional_namespaces),
            proposer: Proposer {
                public_key: hex::encode(self_public_key.to_bytes()),
                metadata: self_metadata.clone(),
            },
            session_properties: params.session_properties.clone(),
            scoped_properties: params.scoped_properties.clone(),
            expiry_timestamp: Some(expiry_timestamp),
        };

        let rpc_id = generate_rpc_id();
        let session_proposal_json_rpc = JsonRpcRequest {
            id: rpc_id,
            jsonrpc: "2.0".to_string(),
            method: "wc_sessionPropose".to_string(),
            params: JsonRpcRequestParams::SessionPropose(
                session_proposal.clone(),
            ),
        };
        let session_proposal_params_json =
            serde_json::to_string_pretty(&session_proposal_json_rpc)
                .map_err(|e| ConnectError::ShouldNeverHappen(e.to_string()))?;

        let message = serialize_and_encrypt_message_type0_envelope(
            sym_key,
            &session_proposal_json_rpc,
        )
        .map_err(ConnectError::ShouldNeverHappen)?;

        tracing::debug!(
            group = self.probe_group.clone(),
            probe = "sending_propose_session_request",
            "sending propose session request"
        );
        self.do_request::<bool>(relay_rpc::rpc::Params::ProposeSession(
            ProposeSession {
                pairing_topic: pairing_info.topic.clone(),
                session_proposal: message,
                attestation: None, // TODO
                analytics: Some(AnalyticsData {
                    correlation_id: Some(rpc_id.try_into().unwrap()),
                    chain_id: None,
                    rpc_methods: None,
                    tx_hashes: None,
                    contract_addresses: None,
                }),
            },
        ))
        .await
        .map_err(ConnectError::Request)?;
        tracing::debug!(
            group = self.probe_group.clone(),
            probe = "propose_session_request_success",
            "propose session request success"
        );

        self.session_store.insert_json_rpc_history(
            rpc_id,
            pairing_info.topic.to_string(),
            "wc_sessionPropose".to_string(),
            session_proposal_params_json,
            Some(TransportType::Relay),
        );

        self.session_store.save_pairing(
            pairing_info.topic.clone(),
            rpc_id,
            sym_key,
            self_key.to_bytes(),
        );
        tracing::debug!(
            group = self.probe_group.clone(),
            probe = "pairing_saved",
            "pairing saved"
        );

        // TODO should return a promise/completer like JS/Flutter or should we just await the on_session_connect event?
        Ok(ConnectResult { topic: pairing_info.topic.clone(), uri })
    }

    async fn create_pairing() -> Result<PairingInfo, ConnectError> {
        let sym_key = x25519_dalek::StaticSecret::random();
        let pairing_topic = topic_from_sym_key(sym_key.as_bytes());
        let expiry = crate::time::SystemTime::now()
            .duration_since(crate::time::UNIX_EPOCH)
            .unwrap()
            .as_secs()
            + 5 * 60;
        let relay = Relay { protocol: "irn".to_string() };
        let uri = pairing_uri::format(&pairing_topic, &sym_key, &relay, expiry);
        let pairing_info = PairingInfo {
            topic: pairing_topic.clone(),
            uri,
            sym_key: sym_key.as_bytes().to_vec(),
            expiry,
            relay,
            active: false,
            methods: None,       // TODO: Add methods parameter
            peer_metadata: None, // TODO: Add peer metadata parameter
        };

        // TODO: Store pairing in local storage
        // TODO: Emit pairing created event

        Ok(pairing_info)
    }

    // TODO implement and move to utils
    fn is_valid_connect(
        &self,
        _params: &ConnectParams,
    ) -> Result<(), ConnectError> {
        // TODO: Implement validation logic
        // - Check if namespaces are valid
        // - Validate metadata
        // - Check other constraints
        Ok(())
    }

    pub async fn approve(
        &mut self,
        proposal: SessionProposal,
        approved_namespaces: HashMap<String, SettleNamespace>,
        self_metadata: Metadata,
    ) -> Result<Session, ApproveError> {
        // TODO implement
        // https://github.com/WalletConnect/walletconnect-monorepo/blob/5bef698dcf0ae910548481959a6a5d87eaf7aaa5/packages/sign-client/src/controllers/engine.ts#L341

        // TODO check is valid: validate namespaces, validate metadata, validate expiry timestamp

        let self_key = x25519_dalek::StaticSecret::random();
        let self_public_key = PublicKey::from(&self_key);
        let shared_secret =
            diffie_hellman(&proposal.proposer_public_key.into(), &self_key);
        let session_topic = topic_from_sym_key(&shared_secret);
        debug!("session topic: {}", session_topic);

        let response_result_json_rpc = ProposalResultResponseJsonRpc {
            id: proposal.session_proposal_rpc_id,
            jsonrpc: "2.0".to_string(),
            result: ProposalResponse {
                relay: Relay { protocol: "irn".to_string() },
                responder_public_key: hex::encode(self_public_key.to_bytes()),
            },
        };

        let response_result_json =
            serde_json::to_string_pretty(&response_result_json_rpc)
                .map_err(|e| ApproveError::ShouldNeverHappen(e.to_string()))?;

        let session_proposal_response = {
            let proposal_response = response_result_json_rpc;
            serialize_and_encrypt_message_type0_envelope(
                proposal.pairing_sym_key,
                &proposal_response,
            )
            .map_err(ApproveError::ShouldNeverHappen)?
        };

        let session_expiry = crate::time::SystemTime::now()
            .duration_since(crate::time::UNIX_EPOCH)
            .unwrap()
            .as_secs()
            + 60 * 60 * 24 * 7; // Session expiry is 7 days

        let session_settlement_request_id = generate_rpc_id();
        let session_settlement_request_params = SessionSettle {
            relay: Relay { protocol: "irn".to_string() },
            namespaces: approved_namespaces.clone(),
            controller: Controller {
                public_key: hex::encode(self_public_key.to_bytes()),
                metadata: self_metadata.clone(),
            },
            expiry: session_expiry,
            session_properties: proposal.session_properties.clone(),
            scoped_properties: proposal.scoped_properties.clone(),
        };
        let session_settlement_json_rpc = JsonRpcRequest {
            id: session_settlement_request_id,
            jsonrpc: "2.0".to_string(),
            method: "wc_sessionSettle".to_string(),
            params: JsonRpcRequestParams::SessionSettle(
                session_settlement_request_params.clone(),
            ),
        };
        let session_settlement_request =
            serialize_and_encrypt_message_type0_envelope(
                shared_secret,
                &session_settlement_json_rpc,
            )
            .map_err(ApproveError::ShouldNeverHappen)?;

        let session_settlement_request_params_json =
            serde_json::to_string_pretty(&session_settlement_json_rpc)
                .map_err(|e| ApproveError::ShouldNeverHappen(e.to_string()))?;

        let approve_session = ApproveSession {
            pairing_topic: proposal.pairing_topic.clone(),
            session_topic: session_topic.clone(),
            session_proposal_response,
            session_settlement_request,
            analytics: Some(AnalyticsData {
                correlation_id: Some(proposal.session_proposal_rpc_id as i64),
                chain_id: None,
                rpc_methods: None,
                tx_hashes: None,
                contract_addresses: None,
            }),
        };
        let session = Session {
            request_id: proposal.session_proposal_rpc_id,
            session_sym_key: shared_secret,
            self_public_key: self_public_key.to_bytes(),
            topic: session_topic,
            expiry: session_expiry,
            relay_protocol: "irn".to_string(),
            relay_data: None,
            controller_key: Some(self_public_key.to_bytes()),
            self_meta_data: self_metadata.clone(),
            peer_public_key: Some(proposal.proposer_public_key),
            peer_meta_data: Some(proposal.metadata),
            session_namespaces: approved_namespaces,
            required_namespaces: proposal.required_namespaces.clone(),
            optional_namespaces: proposal.optional_namespaces.clone(),
            session_properties: proposal.session_properties.clone(),
            scoped_properties: proposal.scoped_properties.clone(),
            is_acknowledged: false,
            pairing_topic: proposal.pairing_topic.clone(),
            transport_type: None, //TODO: add transport type for link mode
        };

        self.session_store.add_session(session.clone());

        match self
            .do_request::<bool>(relay_rpc::rpc::Params::ApproveSession(
                approve_session,
            ))
            .await
        {
            Ok(true) => {
                //Store SessionSettle Request
                self.session_store.insert_json_rpc_history(
                    session_settlement_request_id,
                    session.topic.to_string(),
                    "wc_sessionSettle".to_string(),
                    session_settlement_request_params_json,
                    Some(TransportType::Relay),
                );

                //Store SessionApprove Response
                self.session_store.update_json_rpc_history_response(
                    proposal.session_proposal_rpc_id,
                    response_result_json,
                );

                self.tx
                    .send((
                        session.topic.clone(),
                        IncomingSessionMessage::SessionConnect(
                            proposal.session_proposal_rpc_id,
                            session.topic.clone(),
                        ),
                    ))
                    .unwrap();
                Ok(session)
            }
            Ok(false) => {
                self.session_store.delete_session(session.topic);
                Err(ApproveError::Internal(
                    "Session rejected by relay".to_owned(),
                ))
            }
            Err(e) => {
                self.session_store.delete_session(session.topic);
                Err(ApproveError::Request(e))
            }
        }
    }

    // TODO will use storage in the future, for now it's ok to receive the whole proposal as parameter much like on approve() method.
    pub async fn reject(
        &mut self,
        proposal: SessionProposal,
        reason: RejectionReason,
    ) -> Result<(), RejectError> {
        // Check if proposal is expired
        // TODO remove this check: https://reown-inc.slack.com/archives/C098LHLHCNM/p1756148081338769
        if let Some(expiry) = proposal.expiry_timestamp {
            if is_expired(expiry) {
                return Err(RejectError::Internal(format!(
                    "Proposal id {} has expired",
                    proposal.session_proposal_rpc_id
                )));
            }
        }

        // Map enum to ErrorData using centralized conversion
        let mapped_error: relay_rpc::rpc::ErrorData = reason.into();

        // Send error response to the pairing topic
        let error_response = relay_rpc::rpc::ErrorResponse {
            id: relay_rpc::domain::MessageId::new(
                proposal.session_proposal_rpc_id,
            ),
            jsonrpc: relay_rpc::rpc::JSON_RPC_VERSION.clone(),
            error: mapped_error,
        };

        let response_result_json =
            serde_json::to_string_pretty(&error_response)
                .map_err(|e| RejectError::ShouldNeverHappen(e.to_string()))?;

        let message = serialize_and_encrypt_message_type0_envelope(
            proposal.pairing_sym_key,
            &error_response,
        )
        .map_err(RejectError::ShouldNeverHappen)?;

        // Publish error response to pairing topic
        match self
            .do_request::<bool>(relay_rpc::rpc::Params::Publish(Publish {
                topic: proposal.pairing_topic.clone(),
                message,
                attestation: None, // TODO
                ttl_secs: 300,
                tag: 1120,
                prompt: false,
                analytics: Some(AnalyticsData {
                    correlation_id: Some(
                        proposal.session_proposal_rpc_id.try_into().unwrap(),
                    ),
                    chain_id: None,
                    rpc_methods: None,
                    tx_hashes: None,
                    contract_addresses: None,
                }),
            }))
            .await
        {
            Ok(true) => {
                self.session_store.update_json_rpc_history_response(
                    proposal.session_proposal_rpc_id,
                    response_result_json,
                );
                Ok(())
            }
            Ok(false) => {
                // we don't need delete from storage from rust side (like on approve method does for session) as is not implemented for proposal
                // proposal will be deleted from each SDK storage.
                Err(RejectError::Internal(
                    "Failed to send rejection to relay".to_string(),
                ))
            }
            Err(e) => Err(RejectError::Request(e)),
        }
    }

    pub async fn _extend(&self) {
        // TODO implement
        // https://github.com/WalletConnect/walletconnect-monorepo/blob/5bef698dcf0ae910548481959a6a5d87eaf7aaa5/packages/sign-client/src/controllers/engine.ts#L569
        unimplemented!()
    }

    pub async fn request(
        &mut self,
        topic: Topic,
        session_request: SessionRequest,
    ) -> Result<(u64), RequestError> {
        let shared_secret = self
            .session_store
            .get_session(topic.clone())
            .map_err(|e| RequestError::Internal(e.to_string()))?
            .map(|s| s.session_sym_key)
            .unwrap();

        let rpc = SessionRequestJsonRpc {
            id: generate_rpc_id(),
            method: "wc_sessionRequest".to_string(),
            params: session_request,
        };
        let message =
            serialize_and_encrypt_message_type0_envelope(shared_secret, &rpc)
                .map_err(|e| RequestError::Internal(e.to_string()))?;
        self.do_request::<bool>(relay_rpc::rpc::Params::Publish(Publish {
            topic: topic.clone(),
            message,
            attestation: None, // TODO
            ttl_secs: 300,
            tag: 1108,
            prompt: false,
            analytics: None, // TODO
        }))
        .await
        .map_err(|e| RequestError::Internal(e.to_string()))?;

        // TODO WS handling:
        // - when a session request is pending, and we get the event that the page regained focus, should we immediately ping the WS connection to test its liveness (?)

        let session_request_params_json = serde_json::to_string_pretty(&rpc)
            .map_err(|e| RequestError::Internal(e.to_string()))?;

        self.session_store.insert_json_rpc_history(
            rpc.id,
            topic.to_string(),
            rpc.method,
            session_request_params_json,
            Some(TransportType::Relay),
        );

        Ok(rpc.id)
    }

    pub async fn respond(
        &mut self,
        topic: Topic,
        response: SessionRequestJsonRpcResponse,
    ) -> Result<(), RespondError> {
        let shared_secret = self
            .session_store
            .get_session(topic.clone())
            .map_err(RespondError::Storage)?
            .map(|s| s.session_sym_key)
            .ok_or(RespondError::SessionNotFound)?;

        let message = serialize_and_encrypt_message_type0_envelope(
            shared_secret,
            &response,
        )
        .map_err(RespondError::ShouldNeverHappen)?;

        self.do_request::<bool>(relay_rpc::rpc::Params::Publish(Publish {
            topic,
            message,
            attestation: None, // TODO
            ttl_secs: 300,
            tag: 1109,
            prompt: false,
            analytics: Some(AnalyticsData {
                correlation_id: Some(
                    match &response {
                        SessionRequestJsonRpcResponse::Result(r) => r.id,
                        SessionRequestJsonRpcResponse::Error(e) => e.id,
                    }
                    .try_into()
                    .unwrap(),
                ),
                chain_id: None,           // TODO
                rpc_methods: None,        // TODO
                tx_hashes: None,          // TODO
                contract_addresses: None, // TODO
            }),
        }))
        .await
        .map_err(RespondError::Request)?;

        let response_result_json = serde_json::to_string_pretty(&response)
            .map_err(|e| RespondError::ShouldNeverHappen(e.to_string()))?;

        match &response {
            SessionRequestJsonRpcResponse::Result(r) => {
                self.session_store.update_json_rpc_history_response(
                    r.id,
                    response_result_json,
                );
            }
            SessionRequestJsonRpcResponse::Error(e) => {
                self.session_store.update_json_rpc_history_response(
                    e.id,
                    response_result_json,
                );
            }
        }

        Ok(())
    }

    pub async fn update(
        &mut self,
        topic: Topic,
        namespaces: std::collections::HashMap<String, SettleNamespace>,
    ) -> Result<(), UpdateError> {
        //TODO: add validate namespaces

        let session_opt = self
            .session_store
            .get_session(topic.clone())
            .map_err(UpdateError::Storage)?;
        let shared_secret = session_opt
            .as_ref()
            .map(|s| s.session_sym_key)
            .ok_or(UpdateError::SessionNotFound)?;

        // validateController: only the controller can send updates
        if let Some(session) = &session_opt {
            if session.controller_key != Some(session.self_public_key) {
                return Err(UpdateError::Unauthorized);
            }
        }

        // Update local storage immediately
        if let Some(mut session) = session_opt {
            session.session_namespaces = namespaces.clone();
            self.session_store.add_session(session);
        }

        let id = generate_rpc_id();
        let session_update_json_rpc =
            crate::sign::protocol_types::SessionUpdateJsonRpc {
                id,
                jsonrpc: "2.0".to_string(),
                method: "wc_sessionUpdate".to_string(),
                params: SessionUpdate { namespaces: namespaces.clone() },
            };
        let namespaces_params_json =
            serde_json::to_string_pretty(&session_update_json_rpc)
                .map_err(|e| UpdateError::ShouldNeverHappen(e.to_string()))?;

        let message = serialize_and_encrypt_message_type0_envelope(
            shared_secret,
            &session_update_json_rpc,
        )
        .map_err(UpdateError::ShouldNeverHappen)?;

        self.do_request::<bool>(relay_rpc::rpc::Params::Publish(Publish {
            topic: topic.clone(),
            message,
            attestation: None,
            ttl_secs: 86400,
            tag: 1104,
            prompt: false,
            analytics: Some(AnalyticsData {
                correlation_id: Some(id.try_into().unwrap()),
                chain_id: None,
                rpc_methods: None,
                tx_hashes: None,
                contract_addresses: None,
            }),
        }))
        .await
        .map_err(UpdateError::Request)?;

        self.session_store.insert_json_rpc_history(
            id,
            topic.to_string(),
            "wc_sessionUpdate".to_string(),
            namespaces_params_json,
            Some(TransportType::Relay),
        );

        Ok(())
    }

    /// Extend session by 7 days from now
    pub async fn extend(&mut self, topic: Topic) -> Result<(), ExtendError> {
        let mut session = self
            .session_store
            .get_session(topic.clone())
            .map_err(ExtendError::Storage)?
            .ok_or(ExtendError::SessionNotFound)?;

        // Compute new expiry = now + 7 days
        let now = crate::time::SystemTime::now()
            .duration_since(crate::time::UNIX_EPOCH)
            .unwrap()
            .as_secs();
        let new_expiry = now + 60 * 60 * 24 * 7;

        // Must be strictly increasing, and at most 7 days from now (already enforced)
        if new_expiry <= session.expiry {
            return Err(ExtendError::InvalidExpiry);
        }

        // Update local storage first
        session.expiry = new_expiry;
        let shared_secret = session.session_sym_key;
        self.session_store.add_session(session);
        let id = generate_rpc_id();
        let session_extend_json_rpc = SessionExtendJsonRpc {
            id,
            jsonrpc: "2.0".to_string(),
            method: "wc_sessionExtend".to_string(),
            params: SessionExtend { expiry: new_expiry },
        };
        let expiry_rpc_json =
            serde_json::to_string_pretty(&session_extend_json_rpc)
                .map_err(|e| ExtendError::ShouldNeverHappen(e.to_string()))?;

        let message = serialize_and_encrypt_message_type0_envelope(
            shared_secret,
            &session_extend_json_rpc,
        )
        .map_err(ExtendError::ShouldNeverHappen)?;

        self.do_request::<bool>(relay_rpc::rpc::Params::Publish(Publish {
            topic: topic.clone(),
            message,
            attestation: None,
            ttl_secs: 86400,
            tag: 1106,
            prompt: false,
            analytics: Some(AnalyticsData {
                correlation_id: Some(id.try_into().unwrap()),
                chain_id: None,
                rpc_methods: None,
                tx_hashes: None,
                contract_addresses: None,
            }),
        }))
        .await
        .map_err(ExtendError::Request)?;

        self.session_store.insert_json_rpc_history(
            id,
            topic.to_string(),
            "wc_sessionExtend".to_string(),
            expiry_rpc_json,
            Some(TransportType::Relay),
        );

        Ok(())
    }
    pub async fn _ping(&self) {
        // TODO implement
        // https://github.com/WalletConnect/walletconnect-monorepo/blob/5bef698dcf0ae910548481959a6a5d87eaf7aaa5/packages/sign-client/src/controllers/engine.ts#L727
        unimplemented!()
    }

    pub async fn emit(
        &mut self,
        topic: Topic,
        name: String,
        data: serde_json::Value,
        chain_id: String,
    ) -> Result<(), EmitError> {
        let shared_secret = self
            .session_store
            .get_session(topic.clone())
            .map_err(EmitError::Storage)?
            .map(|s| s.session_sym_key)
            .ok_or(EmitError::SessionNotFound)?;

        let id = generate_rpc_id();
        let session_event_json_rpc =
            crate::sign::protocol_types::SessionEventJsonRpc {
                id,
                jsonrpc: "2.0".to_string(),
                method: "wc_sessionEvent".to_string(),
                params: crate::sign::protocol_types::EventParams {
                    event: crate::sign::protocol_types::SessionEventVO {
                        name,
                        data,
                    },
                    chain_id,
                },
            };
        let event_json = serde_json::to_string_pretty(&session_event_json_rpc)
            .map_err(|e| EmitError::ShouldNeverHappen(e.to_string()))?;
        let message = serialize_and_encrypt_message_type0_envelope(
            shared_secret,
            &session_event_json_rpc,
        )
        .map_err(EmitError::ShouldNeverHappen)?;

        self.do_request::<bool>(relay_rpc::rpc::Params::Publish(Publish {
            topic: topic.clone(),
            message,
            attestation: None,
            ttl_secs: 86400,
            tag: 1110,
            prompt: false,
            analytics: Some(AnalyticsData {
                correlation_id: Some(id.try_into().unwrap()),
                chain_id: None,
                rpc_methods: None,
                tx_hashes: None,
                contract_addresses: None,
            }),
        }))
        .await
        .map_err(EmitError::Request)?;

        self.session_store.insert_json_rpc_history(
            id,
            topic.to_string(),
            "wc_sessionEvent".to_string(),
            event_json,
            Some(TransportType::Relay),
        );

        Ok(())
    }

    pub async fn disconnect(
        &mut self,
        topic: Topic,
    ) -> Result<(), DisconnectError> {
        let shared_secret = self
            .session_store
            .get_session(topic.clone())
            .map_err(DisconnectError::Storage)?
            .map(|s| s.session_sym_key);

        if let Some(shared_secret) = shared_secret {
            let id = generate_rpc_id();
            let session_delete_json_rpc = SessionDeleteJsonRpc {
                id,
                jsonrpc: "2.0".to_string(),
                method: "wc_sessionDelete".to_string(),
                params: SessionDelete {
                    code: 6000,
                    message: "User disconnected.".to_string(),
                },
            };
            let delete_json =
                serde_json::to_string_pretty(&session_delete_json_rpc)
                    .map_err(|e| {
                        DisconnectError::ShouldNeverHappen(e.to_string())
                    })?;
            let message = serialize_and_encrypt_message_type0_envelope(
                shared_secret,
                &session_delete_json_rpc,
            )
            .map_err(DisconnectError::ShouldNeverHappen)?;

            self.do_request::<bool>(relay_rpc::rpc::Params::Publish(Publish {
                topic: topic.clone(),
                message,
                attestation: None, // TODO
                ttl_secs: 86400,
                tag: 1112,
                prompt: false,
                analytics: None, // TODO
            }))
            .await
            .map_err(DisconnectError::Request)?;

            self.session_store.insert_json_rpc_history(
                id,
                topic.to_string(),
                "wc_sessionDelete".to_string(),
                delete_json,
                Some(TransportType::Relay),
            );

            self.session_store.delete_session(topic.clone());

            self.tx
                .send((
                    topic.clone(),
                    IncomingSessionMessage::Disconnect(id, topic),
                ))
                .unwrap();
        } else {
            tracing::debug!(
                "disconnect: session not found for topic, ignoring: {:?}",
                topic
            );
        }

        Ok(())
    }

    pub async fn _authenticate(&self) {
        // TODO implement
        // https://github.com/WalletConnect/walletconnect-monorepo/blob/5bef698dcf0ae910548481959a6a5d87eaf7aaa5/packages/sign-client/src/controllers/engine.ts#L817
        unimplemented!()
    }

    pub async fn _approve_session_authenticate(&self) {
        // TODO implement
        // https://github.com/WalletConnect/walletconnect-monorepo/blob/5bef698dcf0ae910548481959a6a5d87eaf7aaa5/packages/sign-client/src/controllers/engine.ts#L1123
        unimplemented!()
    }

    pub async fn _reject_session_authenticate(&self) {
        // TODO implement
        // https://github.com/WalletConnect/walletconnect-monorepo/blob/5bef698dcf0ae910548481959a6a5d87eaf7aaa5/packages/sign-client/src/controllers/engine.ts#L1298
        unimplemented!()
    }

    async fn do_request<T: DeserializeOwned>(
        &mut self,
        params: relay_rpc::rpc::Params,
    ) -> Result<T, RequestError> {
        tracing::debug!("Connect: Call");

        let (response_tx, response_rx) = tokio::sync::oneshot::channel();
        self.request_tx.send((params, response_tx)).map_err(|e| {
            RequestError::Internal(format!(
                "Failed to send request, request_tx closed: {e}"
            ))
        })?;
        let response = match response_rx.await {
            Ok(Ok(response)) => response,
            Ok(Err(e)) => {
                return Err(RequestError::Internal(format!(
                    "Failed to receive response: {e}"
                )));
            }
            Err(e) => {
                return Err(RequestError::Internal(format!(
                    "Failed to receive response (2): {e}"
                )));
            }
        };

        match response {
            Response::Success(response) => {
                Ok(serde_json::from_value(response.result).map_err(|e| {
                    RequestError::Internal(format!(
                        "Failed to parse response result: {e}"
                    ))
                })?)
            }
            Response::Error(response) => Err(RequestError::Internal(format!(
                "RPC error: {:?}",
                response.error
            ))),
        }
    }
}

impl Drop for Client {
    fn drop(&mut self) {
        if let Some(cleanup_tx) = self.cleanup_tx.take() {
            // Just drop the sender - this closes the channel and signals cleanup
            drop(cleanup_tx);
        } else {
            tracing::warn!("cleanup_tx already taken");
        }
    }
}

pub fn generate_client_id_key() -> SecretKey {
    SigningKey::generate(&mut rand::thread_rng()).to_bytes()
}<|MERGE_RESOLUTION|>--- conflicted
+++ resolved
@@ -13,17 +13,12 @@
         pairing_uri,
         protocol_types::{
             Controller, JsonRpcRequest, JsonRpcRequestParams, Metadata,
-<<<<<<< HEAD
             Proposal, ProposalJsonRpc, ProposalResponse,
             ProposalResultResponseJsonRpc, Proposer, Relay, SessionDelete,
-            SessionDeleteJsonRpc, SessionExtend, SessionRequest,
-=======
-            Proposal, ProposalResponse, ProposalResultResponseJsonRpc,
-            Proposer, Relay, SessionDelete, SessionDeleteJsonRpc,
-            SessionExtend, SessionExtendJsonRpc, SessionRequest,
->>>>>>> 0b84323d
-            SessionRequestJsonRpc, SessionRequestJsonRpcResponse,
-            SessionSettle, SessionUpdate, SettleNamespace,
+            SessionDeleteJsonRpc, SessionExtend, SessionExtendJsonRpc,
+            SessionRequest, SessionRequestJsonRpc,
+            SessionRequestJsonRpcResponse, SessionSettle, SessionUpdate,
+            SettleNamespace,
         },
         relay::IncomingSessionMessage,
         storage::Storage,
@@ -232,7 +227,6 @@
         // TODO consider: immediately throw if expired? - maybe not necessary since FetchMessages returns empty array?
         // TODO update relay method to not remove message & approveSession removes it
 
-<<<<<<< HEAD
         let public_key = get_public_key(
             self.http_client.clone(),
             self.session_store.clone(),
@@ -240,9 +234,6 @@
         .map_err(|e| PairError::GetPublicKey(e.to_string()));
 
         let response = self
-=======
-        let response: FetchResponse = self
->>>>>>> 0b84323d
             .do_request::<FetchResponse>(relay_rpc::rpc::Params::FetchMessages(
                 FetchMessages { topic: pairing_uri.topic.clone() },
             ))
@@ -252,7 +243,6 @@
 
         tracing::debug!("Pairing Response: {:?}", response);
 
-<<<<<<< HEAD
         let message = response
             .messages
             .iter()
@@ -281,86 +271,6 @@
                 "Expected wc_sessionPropose, got {}",
                 request.method
             )));
-=======
-        for message in response.messages {
-            if message.topic == pairing_uri.topic {
-                let request =
-                    envelope_type0::decode_type0_encrypted_proposal_message(
-                        pairing_uri.sym_key,
-                        &message.message,
-                    )?;
-                if request.method != "wc_sessionPropose" {
-                    return Err(PairError::Internal(format!(
-                        "Expected wc_sessionPropose, got {}",
-                        request.method
-                    )));
-                }
-                tracing::debug!("Decrypted Proposal: {:?}", request);
-                tracing::debug!("rpc request: {}", request.id);
-                tracing::debug!(
-                    "{}",
-                    serde_json::to_string_pretty(&request.params).unwrap()
-                );
-
-                let request_json =
-                    serde_json::to_string_pretty(&request).unwrap();
-
-                if self
-                    .session_store
-                    .does_json_rpc_exist(request.id)
-                    .unwrap_or(false)
-                {
-                    return Err(PairError::Internal(format!(
-                        "Duplicated JsonRpc RequestId for SessionPropose {}",
-                        request.id
-                    )));
-                } else {
-                    self.session_store.insert_json_rpc_history(
-                        request.id,
-                        pairing_uri.topic.to_string(),
-                        request.method.clone(),
-                        request_json,
-                        Some(TransportType::Relay),
-                    );
-                }
-
-                let proposal = request.params;
-                tracing::debug!("{proposal:?}");
-
-                let proposer_public_key = hex::decode(proposal.proposer.public_key)
-                    .map_err(|e| {
-                        PairError::Internal(format!(
-                            "Failed to decode proposer public key: {e}"
-                        ))
-                    })?
-                    .try_into()
-                    .map_err(|_| {
-                        PairError::Internal(
-                            "Failed to convert proposer public key to fixed-size array".to_owned()
-                        )
-                    })?;
-                tracing::debug!(
-                    "pairing topic: {:?}",
-                    pairing_uri.topic.clone()
-                );
-
-                // TODO: validate namespaces: https://specs.walletconnect.com/2.0/specs/clients/sign/namespaces#12-proposal-namespaces-must-not-have-chains-empty
-
-                return Ok(SessionProposal {
-                    session_proposal_rpc_id: request.id,
-                    pairing_topic: pairing_uri.topic,
-                    pairing_sym_key: pairing_uri.sym_key,
-                    proposer_public_key,
-                    relays: proposal.relays,
-                    required_namespaces: proposal.required_namespaces,
-                    optional_namespaces: proposal.optional_namespaces,
-                    metadata: proposal.proposer.metadata,
-                    session_properties: proposal.session_properties,
-                    scoped_properties: proposal.scoped_properties,
-                    expiry_timestamp: proposal.expiry_timestamp,
-                });
-            }
->>>>>>> 0b84323d
         }
         tracing::debug!("Decrypted Proposal: {:?}", request);
         tracing::debug!("rpc request: {}", request.id);
@@ -368,6 +278,24 @@
             "{}",
             serde_json::to_string_pretty(&request.params).unwrap()
         );
+
+        let request_json = serde_json::to_string_pretty(&request).unwrap();
+
+        if self.session_store.does_json_rpc_exist(request.id).unwrap_or(false) {
+            return Err(PairError::Internal(format!(
+                "Duplicated JsonRpc RequestId for SessionPropose {}",
+                request.id
+            )));
+        } else {
+            self.session_store.insert_json_rpc_history(
+                request.id,
+                pairing_uri.topic.to_string(),
+                request.method.clone(),
+                request_json,
+                Some(TransportType::Relay),
+            );
+        }
+
         let proposal = request.params;
         tracing::debug!("{proposal:?}");
 
@@ -384,9 +312,9 @@
                         .to_owned(),
                 )
             })?;
-        tracing::debug!("pairing topic: {}", pairing_uri.topic);
-
-        // TODO validate namespaces: https://specs.walletconnect.com/2.0/specs/clients/sign/namespaces#12-proposal-namespaces-must-not-have-chains-empty
+        tracing::debug!("pairing topic: {:?}", pairing_uri.topic.clone());
+
+        // TODO: validate namespaces: https://specs.walletconnect.com/2.0/specs/clients/sign/namespaces#12-proposal-namespaces-must-not-have-chains-empty
 
         let encrypted_hash = sha2::Sha256::digest(message.message.as_bytes());
         let _decrypted_hash = sha2::Sha256::digest(&decrypted);
@@ -405,7 +333,7 @@
 
         Ok((
             SessionProposal {
-                session_proposal_rpc_id: request.id.into_value(),
+                session_proposal_rpc_id: request.id,
                 pairing_topic: pairing_uri.topic,
                 pairing_sym_key: pairing_uri.sym_key,
                 proposer_public_key,
