--- conflicted
+++ resolved
@@ -5,20 +5,16 @@
             RejectError, RequestError, RespondError,
         },
         client_types::{
-<<<<<<< HEAD
-            ConnectParams, ConnectResult, PairingInfo, Session, SessionProposal,
-=======
-            ConnectParams, ConnectResult, PairingInfo, Session,
-            SessionProposal, Storage, RejectionReason,
->>>>>>> c7fc42a3
+            ConnectParams, ConnectResult, PairingInfo, RejectionReason,
+            Session, SessionProposal,
         },
         envelope_type0, pairing_uri,
         protocol_types::{
             Controller, JsonRpcRequest, JsonRpcRequestParams, Metadata,
-            Proposal, ProposalResponse,
-            ProposalResponseJsonRpc, Proposer, Relay, SessionDelete,
-            SessionDeleteJsonRpc, SessionRequest, SessionRequestJsonRpc,
-            SessionRequestJsonRpcResponse, SessionSettle, SettleNamespace,
+            Proposal, ProposalResponse, ProposalResponseJsonRpc, Proposer,
+            Relay, SessionDelete, SessionDeleteJsonRpc, SessionRequest,
+            SessionRequestJsonRpc, SessionRequestJsonRpcResponse,
+            SessionSettle, SettleNamespace,
         },
         relay::IncomingSessionMessage,
         storage::Storage,
@@ -27,7 +23,6 @@
             serialize_and_encrypt_message_type0_envelope, topic_from_sym_key,
         },
     },
-
     relay_rpc::{
         auth::ed25519_dalek::{SecretKey, SigningKey},
         domain::{ProjectId, Topic},
@@ -56,6 +51,7 @@
     // Lazy-start fields for spawning the relay loop
     project_id: ProjectId,
     signing_key_bytes: [u8; 32],
+    #[allow(clippy::type_complexity)]
     pending_request_rx: Option<
         tokio::sync::mpsc::UnboundedReceiver<(
             Params,
@@ -168,16 +164,18 @@
             let session_store = self.session_store.clone();
             let tx = self.tx.clone();
 
-            crate::spawn::spawn(crate::sign::relay::connect_loop_state_machine(
-                RELAY_URL.to_string(),
-                project_id,
-                signing_key,
-                session_store,
-                tx,
-                request_rx,
-                online_rx,
-                cleanup_rx,
-            ));
+            crate::spawn::spawn(
+                crate::sign::relay::connect_loop_state_machine(
+                    RELAY_URL.to_string(),
+                    project_id,
+                    signing_key,
+                    session_store,
+                    tx,
+                    request_rx,
+                    online_rx,
+                    cleanup_rx,
+                ),
+            );
         }
     }
 
@@ -223,10 +221,11 @@
 
         for message in response.messages {
             if message.topic == pairing_uri.topic {
-                let request = envelope_type0::decode_type0_encrypted_proposal_message(
-                    pairing_uri.sym_key,
-                    &message.message,
-                )?;
+                let request =
+                    envelope_type0::decode_type0_encrypted_proposal_message(
+                        pairing_uri.sym_key,
+                        &message.message,
+                    )?;
                 if request.method != "wc_sessionPropose" {
                     return Err(PairError::Internal(format!(
                         "Expected wc_sessionPropose, got {}",
