use {
    crate::sign::{
        client_errors::{
<<<<<<< HEAD
            ApproveError, ConnectError, DisconnectError, ExtendError,
            PairError, RejectError, RequestError, RespondError, UpdateError,
=======
            ApproveError, ConnectError, DisconnectError, PairError,
            RejectError, RequestError, RespondError, UpdateError,
>>>>>>> 479a9169
        },
        client_types::{
            ConnectParams, ConnectResult, PairingInfo, RejectionReason,
            Session, SessionProposal,
        },
        envelope_type0, pairing_uri,
        protocol_types::{
            Controller, JsonRpcRequest, JsonRpcRequestParams, Metadata,
            Proposal, ProposalResponse, ProposalResponseJsonRpc, Proposer,
<<<<<<< HEAD
            Relay, SessionDelete, SessionDeleteJsonRpc, SessionExtend,
            SessionRequest, SessionRequestJsonRpc,
            SessionRequestJsonRpcResponse, SessionSettle, SessionUpdate,
            SettleNamespace,
=======
            Relay, SessionDelete, SessionDeleteJsonRpc, SessionRequest,
            SessionRequestJsonRpc, SessionRequestJsonRpcResponse,
            SessionSettle, SessionUpdate, SettleNamespace,
>>>>>>> 479a9169
        },
        relay::IncomingSessionMessage,
        storage::Storage,
        utils::{
            diffie_hellman, generate_rpc_id, is_expired,
            serialize_and_encrypt_message_type0_envelope, topic_from_sym_key,
        },
    },
    relay_rpc::{
        auth::ed25519_dalek::{SecretKey, SigningKey},
        domain::{ProjectId, Topic},
        rpc::{
            AnalyticsData, ApproveSession, FetchMessages, FetchResponse,
            Params, ProposeSession, Publish, Response,
        },
    },
    serde::de::DeserializeOwned,
    std::{collections::HashMap, sync::Arc},
    tracing::debug,
    x25519_dalek::PublicKey,
};

const RELAY_URL: &str = "wss://relay.walletconnect.org";

// Type aliases to reduce clippy::type-complexity warnings for channel message types
type RpcRequestMessage =
    (Params, tokio::sync::oneshot::Sender<Result<Response, RequestError>>);
type RpcRequestSender = tokio::sync::mpsc::UnboundedSender<RpcRequestMessage>;
type RpcRequestReceiver =
    tokio::sync::mpsc::UnboundedReceiver<RpcRequestMessage>;

pub struct Client {
    tx: tokio::sync::mpsc::UnboundedSender<(Topic, IncomingSessionMessage)>,
    request_tx: RpcRequestSender,
    online_tx: Option<tokio::sync::mpsc::UnboundedSender<()>>,
    cleanup_tx: Option<tokio_util::sync::CancellationToken>,
    session_store: Arc<dyn Storage>,
    // Lazy-start fields for spawning the relay loop
    project_id: ProjectId,
    signing_key_bytes: [u8; 32],
    pending_request_rx: Option<RpcRequestReceiver>,
    pending_online_rx: Option<tokio::sync::mpsc::UnboundedReceiver<()>>,
}

// TODO bindings integration
// - State:
//   - is app and wallet state coupled? should we build the DApp support right now to make it easier?
//   - does deduplication happen at the irn_subscription layer (like current SDKs) or do we do it for each action e.g. update, event, etc. (remember layered state and stateless architecture)

// TODO
//   - disconnect if no ping for 30s etc. (native only)
//   - back-off w/ random jitter to prevent server overload
//   - online/offline hints
//   - background/foreground hints

// TODO
// - session pings, update, events, emit, extend
// - emit events for session pings, update, events, extend, disconnect
// - session expiry & renew
//   - expire implemented simply by filtering out expired sessions in `Client::add_sessions()` ?
//     - long-lived clients might suffer here. Maybe filter each reconnect?

// TODO error improvement
// - bundle size optimization: error enums only for actionable errors higher-up
// - use a single string variant for all errors (which would be shown to users!)
// - other is internal errors we don't expect to EVER happen (so show error code instead w/ GitHub issue link)
// TODO bundle size optimization
// - flutter JSON serialization, avoid back/forth in UniFFI?
// - use native crypto utils
// TODO relay changes
// - subscribe to other sessions as part of `wc_approveSession` etc.
// - (feasible?) wc_sessionRequestRespond which ACKs the `irn_subscription` message
// - https://www.notion.so/walletconnect/Design-Doc-Sign-Client-Rust-port-2303a661771e80628bdbf07c96a97b21?source=copy_link#2303a661771e808f895acbcab46bd12a
// - don't forward ignored messages e.g. ACKing etc. do it based on client version/flag
// - binary relay encoding: bincode?
// - pings for web platforms: https://reown-inc.slack.com/archives/C04DB2EAHE3/p1754402214830549
// - share scheduled disconnect time: https://reown-inc.slack.com/archives/C04DB2EAHE3/p1754406425810959
// - Force clients off if they are not subscribed to any topics after certain interval? (opt-in with a flag?): https://reown-inc.slack.com/archives/C03RR5C0F7X/p1721459186692409?thread_ts=1712767993.823029&cid=C03RR5C0F7X

// TODO
// - Verify API
// - 1CA
// - Link Mode
// - Events SDK & Analytics/TVF
//   - Additional events for measuring latency/reconnect performance/client network environment/etc. so we can tune. E.g. "should we retry to connect?"
// - Network state hinting (offline/online)
//   - offline: don't try to reconnect, but also don't force a disconnect
//   - online: reconnect if online() was called
//TODO
// - Validation and Utils methods

// TODO tests
// - memory leak slow tests, run for days?. Kill WS many times over and over again to test. Create many sessions over and over again, update sessions, session requests, etc.
// - test killing the WS, not returning request, failing to connect, etc. in various stages of the lifecycle

#[allow(unused)]
impl Client {
    pub fn new(
        project_id: ProjectId,
        key: SecretKey,
        session_store: Arc<dyn Storage>,
    ) -> (
        Self,
        tokio::sync::mpsc::UnboundedReceiver<(Topic, IncomingSessionMessage)>,
    ) {
        assert_eq!(
            project_id.value().len(),
            32,
            "Project ID must be exactly 32 characters"
        );
        // TODO validate format i.e. hex

        let (tx, rx) = tokio::sync::mpsc::unbounded_channel();
        let (request_tx, request_rx): (RpcRequestSender, RpcRequestReceiver) =
            tokio::sync::mpsc::unbounded_channel();
        let (online_tx, online_rx) = tokio::sync::mpsc::unbounded_channel();
        let cleanup_rx = tokio_util::sync::CancellationToken::new();

        (
            Self {
                tx,
                request_tx,
                session_store,
                online_tx: Some(online_tx),
                cleanup_tx: Some(cleanup_rx),
                project_id,
                signing_key_bytes: SigningKey::from_bytes(&key).to_bytes(),
                pending_request_rx: Some(request_rx),
                pending_online_rx: Some(online_rx),
            },
            rx,
        )
    }

    pub fn start(&mut self) {
        if let (Some(request_rx), Some(online_rx)) =
            (self.pending_request_rx.take(), self.pending_online_rx.take())
        {
            let cleanup_rx = self
                .cleanup_tx
                .as_ref()
                .expect("cleanup token must exist")
                .clone();
            let project_id = self.project_id.clone();
            let signing_key = SigningKey::from_bytes(&self.signing_key_bytes);
            let session_store = self.session_store.clone();
            let tx = self.tx.clone();

            crate::spawn::spawn(
                crate::sign::relay::connect_loop_state_machine(
                    RELAY_URL.to_string(),
                    project_id,
                    signing_key,
                    session_store,
                    tx,
                    request_rx,
                    online_rx,
                    cleanup_rx,
                ),
            );
        }
    }

    /// Call this when the app and user are ready to receive session requests.
    /// Skip calling this if you intend to shortly call another SDK method, as those other methods will themselves call this.
    /// TODO actually call this from other methods
    pub fn online(&mut self) {
        if let Some(online_tx) = self.online_tx.take() {
            if let Err(e) = online_tx.send(()) {
                tracing::warn!("Failed to send online signal: {e:?}");
            }
        } else {
            tracing::warn!("Already called online()");
        }
    }

    pub async fn pair(
        &mut self,
        uri: &str,
    ) -> Result<SessionProposal, PairError> {
        // TODO implement
        // https://github.com/WalletConnect/walletconnect-monorepo/blob/5bef698dcf0ae910548481959a6a5d87eaf7aaa5/packages/sign-client/src/controllers/engine.ts#L330

        // TODO parse URI and URI validation
        // https://github.com/WalletConnect/walletconnect-monorepo/blob/5bef698dcf0ae910548481959a6a5d87eaf7aaa5/packages/core/src/controllers/pairing.ts#L132

        let pairing_uri = pairing_uri::parse(uri)
            .map_err(|e| PairError::Internal(e.to_string()))?;

        tracing::debug!("Pairing with URI: {uri}");

        // TODO consider: immediately throw if expired? - maybe not necessary since FetchMessages returns empty array?
        // TODO update relay method to not remove message & approveSession removes it

        let response = self
            .do_request::<FetchResponse>(relay_rpc::rpc::Params::FetchMessages(
                FetchMessages { topic: pairing_uri.topic.clone() },
            ))
            .await
            .map_err(|e| PairError::Internal(e.to_string()))?;

        tracing::debug!("Pairing Response: {:?}", response);

        for message in response.messages {
            if message.topic == pairing_uri.topic {
                let request =
                    envelope_type0::decode_type0_encrypted_proposal_message(
                        pairing_uri.sym_key,
                        &message.message,
                    )?;
                if request.method != "wc_sessionPropose" {
                    return Err(PairError::Internal(format!(
                        "Expected wc_sessionPropose, got {}",
                        request.method
                    )));
                }
                tracing::debug!("Decrypted Proposal: {:?}", request);
                tracing::debug!("rpc request: {}", request.id);
                tracing::debug!(
                    "{}",
                    serde_json::to_string_pretty(&request.params).unwrap()
                );
                let proposal = request.params;
                tracing::debug!("{proposal:?}");

                let proposer_public_key = hex::decode(proposal.proposer.public_key)
                    .map_err(|e| {
                        PairError::Internal(format!(
                            "Failed to decode proposer public key: {e}"
                        ))
                    })?
                    .try_into()
                    .map_err(|_| {
                        PairError::Internal(
                            "Failed to convert proposer public key to fixed-size array".to_owned()
                        )
                    })?;
                tracing::debug!("pairing topic: {}", pairing_uri.topic);

                // TODO validate namespaces: https://specs.walletconnect.com/2.0/specs/clients/sign/namespaces#12-proposal-namespaces-must-not-have-chains-empty

                return Ok(SessionProposal {
                    session_proposal_rpc_id: request.id.into_value(),
                    pairing_topic: pairing_uri.topic,
                    pairing_sym_key: pairing_uri.sym_key,
                    proposer_public_key,
                    relays: proposal.relays,
                    required_namespaces: proposal.required_namespaces,
                    optional_namespaces: proposal.optional_namespaces,
                    metadata: proposal.proposer.metadata,
                    session_properties: proposal.session_properties,
                    scoped_properties: proposal.scoped_properties,
                    expiry_timestamp: proposal.expiry_timestamp,
                });
            }
        }

        Err(PairError::Internal("No message found".to_string()))
    }

    pub async fn connect(
        &mut self,
        params: ConnectParams,
        self_metadata: Metadata,
    ) -> Result<ConnectResult, ConnectError> {
        // Validate connect parameters
        self.is_valid_connect(&params)?;

        // Always create new pairing topic (reuse is deprecated)
        let pairing_info = Self::create_pairing().await?;
        let uri = pairing_info.uri.clone();
        let sym_key = pairing_info.sym_key.clone().try_into().unwrap();
        let expiry_timestamp = pairing_info.expiry;

        let self_key = x25519_dalek::StaticSecret::random();
        let self_public_key = PublicKey::from(&self_key);

        let session_proposal = Proposal {
            relays: vec![Relay { protocol: "irn".to_string() }],
            required_namespaces: HashMap::new(), // Deprecated, now empty
            optional_namespaces: Some(params.optional_namespaces),
            proposer: Proposer {
                public_key: hex::encode(self_public_key.to_bytes()),
                metadata: self_metadata.clone(),
            },
            session_properties: params.session_properties.clone(),
            scoped_properties: params.scoped_properties.clone(),
            expiry_timestamp: Some(expiry_timestamp),
        };

        let rpc_id = generate_rpc_id();

        let message = serialize_and_encrypt_message_type0_envelope(
            sym_key,
            &JsonRpcRequest {
                id: rpc_id,
                jsonrpc: "2.0".to_string(),
                method: "wc_sessionPropose".to_string(),
                params: JsonRpcRequestParams::SessionPropose(session_proposal),
            },
        )
        .map_err(ConnectError::ShouldNeverHappen)?;

        self.do_request::<bool>(relay_rpc::rpc::Params::ProposeSession(
            ProposeSession {
                pairing_topic: pairing_info.topic.clone(),
                session_proposal: message,
                attestation: None, // TODO
                analytics: Some(AnalyticsData {
                    correlation_id: Some(rpc_id.try_into().unwrap()),
                    chain_id: None,
                    rpc_methods: None,
                    tx_hashes: None,
                    contract_addresses: None,
                }),
            },
        ))
        .await
        .map_err(ConnectError::Request)?;

        self.session_store.save_pairing(
            pairing_info.topic.clone(),
            rpc_id,
            sym_key,
            self_key.to_bytes(),
        );

        // TODO should return a promise/completer like JS/Flutter or should we just await the on_session_connect event?
        Ok(ConnectResult { topic: pairing_info.topic.clone(), uri })
    }

    async fn create_pairing() -> Result<PairingInfo, ConnectError> {
        let sym_key = x25519_dalek::StaticSecret::random();
        let pairing_topic = topic_from_sym_key(sym_key.as_bytes());
        let expiry = crate::time::SystemTime::now()
            .duration_since(crate::time::UNIX_EPOCH)
            .unwrap()
            .as_secs()
            + 5 * 60;
        let relay = Relay { protocol: "irn".to_string() };
        let uri = pairing_uri::format(&pairing_topic, &sym_key, &relay, expiry);
        let pairing_info = PairingInfo {
            topic: pairing_topic.clone(),
            uri,
            sym_key: sym_key.as_bytes().to_vec(),
            expiry,
            relay,
            active: false,
            methods: None,       // TODO: Add methods parameter
            peer_metadata: None, // TODO: Add peer metadata parameter
        };

        // TODO: Store pairing in local storage
        // TODO: Emit pairing created event

        Ok(pairing_info)
    }

    // TODO implement and move to utils
    fn is_valid_connect(
        &self,
        _params: &ConnectParams,
    ) -> Result<(), ConnectError> {
        // TODO: Implement validation logic
        // - Check if namespaces are valid
        // - Validate metadata
        // - Check other constraints
        Ok(())
    }

    pub async fn approve(
        &mut self,
        proposal: SessionProposal,
        approved_namespaces: HashMap<String, SettleNamespace>,
        self_metadata: Metadata,
    ) -> Result<Session, ApproveError> {
        // TODO implement
        // https://github.com/WalletConnect/walletconnect-monorepo/blob/5bef698dcf0ae910548481959a6a5d87eaf7aaa5/packages/sign-client/src/controllers/engine.ts#L341

        // TODO check is valid: validate namespaces, validate metadata, validate expiry timestamp

        let self_key = x25519_dalek::StaticSecret::random();
        let self_public_key = PublicKey::from(&self_key);
        let shared_secret =
            diffie_hellman(&proposal.proposer_public_key.into(), &self_key);
        let session_topic = topic_from_sym_key(&shared_secret);
        debug!("session topic: {}", session_topic);

        let session_proposal_response = {
            let proposal_response = ProposalResponseJsonRpc {
                id: proposal.session_proposal_rpc_id,
                jsonrpc: "2.0".to_string(),
                result: ProposalResponse {
                    relay: Relay { protocol: "irn".to_string() },
                    responder_public_key: hex::encode(
                        self_public_key.to_bytes(),
                    ),
                },
            };
            serialize_and_encrypt_message_type0_envelope(
                proposal.pairing_sym_key,
                &proposal_response,
            )
            .map_err(ApproveError::ShouldNeverHappen)?
        };

        let session_expiry = crate::time::SystemTime::now()
            .duration_since(crate::time::UNIX_EPOCH)
            .unwrap()
            .as_secs()
            + 60 * 60 * 24 * 7; // Session expiry is 7 days

        let session_settlement_request = {
            let message = JsonRpcRequest {
                id: generate_rpc_id(),
                jsonrpc: "2.0".to_string(),
                method: "wc_sessionSettle".to_string(),
                params: JsonRpcRequestParams::SessionSettle(SessionSettle {
                    relay: Relay { protocol: "irn".to_string() },
                    namespaces: approved_namespaces.clone(),
                    controller: Controller {
                        public_key: hex::encode(self_public_key.to_bytes()),
                        metadata: self_metadata.clone(),
                    },
                    expiry: session_expiry,
                    session_properties: proposal.session_properties.clone(),
                    scoped_properties: proposal.scoped_properties.clone(),
                }),
            };

            serialize_and_encrypt_message_type0_envelope(
                shared_secret,
                &message,
            )
            .map_err(ApproveError::ShouldNeverHappen)?
        };

        let approve_session = ApproveSession {
            pairing_topic: proposal.pairing_topic.clone(),
            session_topic: session_topic.clone(),
            session_proposal_response,
            session_settlement_request,
            analytics: Some(AnalyticsData {
                correlation_id: Some(proposal.session_proposal_rpc_id as i64),
                chain_id: None,
                rpc_methods: None,
                tx_hashes: None,
                contract_addresses: None,
            }),
        };
        let session = Session {
            request_id: proposal.session_proposal_rpc_id,
            session_sym_key: shared_secret,
            self_public_key: self_public_key.to_bytes(),
            topic: session_topic,
            expiry: session_expiry,
            relay_protocol: "irn".to_string(),
            relay_data: None,
            controller_key: Some(self_public_key.to_bytes()),
            self_meta_data: self_metadata.clone(),
            peer_public_key: Some(proposal.proposer_public_key),
            peer_meta_data: Some(proposal.metadata),
            session_namespaces: approved_namespaces,
            required_namespaces: proposal.required_namespaces.clone(),
            optional_namespaces: proposal.optional_namespaces.clone(),
            session_properties: proposal.session_properties.clone(),
            scoped_properties: proposal.scoped_properties.clone(),
            is_acknowledged: false,
            pairing_topic: proposal.pairing_topic.clone(),
            transport_type: None, //TODO: add transport type for link mode
        };

        self.session_store.add_session(session.clone());

        match self
            .do_request::<bool>(relay_rpc::rpc::Params::ApproveSession(
                approve_session,
            ))
            .await
        {
            Ok(true) => {
                self.tx
                    .send((
                        session.topic.clone(),
                        IncomingSessionMessage::SessionConnect(
                            proposal.session_proposal_rpc_id,
                        ),
                    ))
                    .unwrap();
                Ok(session)
            }
            Ok(false) => {
                self.session_store.delete_session(session.topic);
                Err(ApproveError::Internal(
                    "Session rejected by relay".to_owned(),
                ))
            }
            Err(e) => {
                self.session_store.delete_session(session.topic);
                Err(ApproveError::Request(e))
            }
        }
    }

    // TODO will use storage in the future, for now it's ok to receive the whole proposal as parameter much like on approve() method.
    pub async fn reject(
        &mut self,
        proposal: SessionProposal,
        reason: RejectionReason,
    ) -> Result<(), RejectError> {
        // Check if proposal is expired
        // TODO remove this check: https://reown-inc.slack.com/archives/C098LHLHCNM/p1756148081338769
        if let Some(expiry) = proposal.expiry_timestamp {
            if is_expired(expiry) {
                return Err(RejectError::Internal(format!(
                    "Proposal id {} has expired",
                    proposal.session_proposal_rpc_id
                )));
            }
        }

        // Map enum to ErrorData using centralized conversion
        let mapped_error: relay_rpc::rpc::ErrorData = reason.into();

        // Send error response to the pairing topic
        let error_response = relay_rpc::rpc::ErrorResponse {
            id: relay_rpc::domain::MessageId::new(
                proposal.session_proposal_rpc_id,
            ),
            jsonrpc: relay_rpc::rpc::JSON_RPC_VERSION.clone(),
            error: mapped_error,
        };

        let message = serialize_and_encrypt_message_type0_envelope(
            proposal.pairing_sym_key,
            &error_response,
        )
        .map_err(RejectError::ShouldNeverHappen)?;

        // Publish error response to pairing topic
        match self
            .do_request::<bool>(relay_rpc::rpc::Params::Publish(Publish {
                topic: proposal.pairing_topic.clone(),
                message,
                attestation: None, // TODO
                ttl_secs: 300,
                tag: 1120,
                prompt: false,
                analytics: Some(AnalyticsData {
                    correlation_id: Some(
                        proposal.session_proposal_rpc_id.try_into().unwrap(),
                    ),
                    chain_id: None,
                    rpc_methods: None,
                    tx_hashes: None,
                    contract_addresses: None,
                }),
            }))
            .await
        {
            Ok(true) => Ok(()),
            Ok(false) => {
                // we don't need delete from storage from rust side (like on approve method does for session) as is not implemented for proposal
                // proposal will be deleted from each SDK storage.
                Err(RejectError::Internal(
                    "Failed to send rejection to relay".to_string(),
                ))
            }
            Err(e) => Err(RejectError::Request(e)),
        }
    }

    pub async fn _extend(&self) {
        // TODO implement
        // https://github.com/WalletConnect/walletconnect-monorepo/blob/5bef698dcf0ae910548481959a6a5d87eaf7aaa5/packages/sign-client/src/controllers/engine.ts#L569
        unimplemented!()
    }

    pub async fn request(
        &mut self,
        topic: Topic,
        session_request: SessionRequest,
    ) -> Result<(), String> {
        let shared_secret = self
            .session_store
            .get_session(topic.clone())
            .map(|s| s.session_sym_key)
            .unwrap();

        let rpc = SessionRequestJsonRpc {
            id: generate_rpc_id(),
            method: "wc_sessionRequest".to_string(),
            params: session_request,
        };
        let message =
            serialize_and_encrypt_message_type0_envelope(shared_secret, &rpc)
                .map_err(|e| e.to_string())?;
        self.do_request::<bool>(relay_rpc::rpc::Params::Publish(Publish {
            topic,
            message,
            attestation: None, // TODO
            ttl_secs: 300,
            tag: 1108,
            prompt: false,
            analytics: None, // TODO
        }))
        .await
        .map_err(|e| e.to_string())?;

        // TODO WS handling:
        // - when a session request is pending, and we get the event that the page regained focus, should we immediately ping the WS connection to test its liveness (?)

        Ok(())
    }

    pub async fn respond(
        &mut self,
        topic: Topic,
        response: SessionRequestJsonRpcResponse,
    ) -> Result<(), RespondError> {
        let shared_secret = self
            .session_store
            .get_session(topic.clone())
            .map(|s| s.session_sym_key)
            .ok_or(RespondError::SessionNotFound)?;

        let message = serialize_and_encrypt_message_type0_envelope(
            shared_secret,
            &response,
        )
        .map_err(RespondError::ShouldNeverHappen)?;

        self.do_request::<bool>(relay_rpc::rpc::Params::Publish(Publish {
            topic,
            message,
            attestation: None, // TODO
            ttl_secs: 300,
            tag: 1109,
            prompt: false,
            analytics: Some(AnalyticsData {
                correlation_id: Some(
                    match &response {
                        SessionRequestJsonRpcResponse::Result(r) => r.id,
                        SessionRequestJsonRpcResponse::Error(e) => e.id,
                    }
                    .try_into()
                    .unwrap(),
                ),
                chain_id: None,           // TODO
                rpc_methods: None,        // TODO
                tx_hashes: None,          // TODO
                contract_addresses: None, // TODO
            }),
        }))
        .await
        .map_err(RespondError::Request)?;

        Ok(())
    }

    pub async fn update(
        &mut self,
        topic: Topic,
        namespaces: std::collections::HashMap<String, SettleNamespace>,
    ) -> Result<(), UpdateError> {
        //TODO: add validate namespaces

        let session_opt = self.session_store.get_session(topic.clone());
        let shared_secret = session_opt
            .as_ref()
            .map(|s| s.session_sym_key)
            .ok_or(UpdateError::SessionNotFound)?;

        // validateController: only the controller can send updates
        if let Some(session) = &session_opt {
            if session.controller_key != Some(session.self_public_key) {
                return Err(UpdateError::Unauthorized);
            }
        }

        // Update local storage immediately
        if let Some(mut session) = session_opt {
            session.session_namespaces = namespaces.clone();
            self.session_store.add_session(session);
        }

        let id = generate_rpc_id();
        let message = serialize_and_encrypt_message_type0_envelope(
            shared_secret,
            &crate::sign::protocol_types::SessionUpdateJsonRpc {
                id,
                jsonrpc: "2.0".to_string(),
                method: "wc_sessionUpdate".to_string(),
                params: SessionUpdate { namespaces: namespaces.clone() },
            },
        )
        .map_err(UpdateError::ShouldNeverHappen)?;

        self.do_request::<bool>(relay_rpc::rpc::Params::Publish(Publish {
            topic: topic.clone(),
            message,
            attestation: None,
            ttl_secs: 86400,
            tag: 1104,
            prompt: false,
            analytics: Some(AnalyticsData {
                correlation_id: Some(id.try_into().unwrap()),
                chain_id: None,
                rpc_methods: None,
                tx_hashes: None,
                contract_addresses: None,
            }),
        }))
        .await
        .map_err(UpdateError::Request)?;

        Ok(())
    }

<<<<<<< HEAD
    /// Extend session by 7 days from now
    pub async fn extend(&mut self, topic: Topic) -> Result<(), ExtendError> {
        let mut session = self
            .session_store
            .get_session(topic.clone())
            .ok_or(ExtendError::SessionNotFound)?;

        // Compute new expiry = now + 7 days
        let now = crate::time::SystemTime::now()
            .duration_since(crate::time::UNIX_EPOCH)
            .unwrap()
            .as_secs();
        let new_expiry = now + 60 * 60 * 24 * 7;

        // Must be strictly increasing, and at most 7 days from now (already enforced)
        if new_expiry <= session.expiry {
            return Err(ExtendError::InvalidExpiry);
        }

        // Update local storage first
        session.expiry = new_expiry;
        let shared_secret = session.session_sym_key;
        self.session_store.add_session(session);

        // Build and publish wc_sessionExtend with tag 1106, ttl 86400
        let id = generate_rpc_id();
        let message = serialize_and_encrypt_message_type0_envelope(
            shared_secret,
            &crate::sign::protocol_types::SessionExtendJsonRpc {
                id,
                jsonrpc: "2.0".to_string(),
                method: "wc_sessionExtend".to_string(),
                params: SessionExtend { expiry: new_expiry },
            },
        )
        .map_err(ExtendError::ShouldNeverHappen)?;

        self.do_request::<bool>(relay_rpc::rpc::Params::Publish(Publish {
            topic: topic.clone(),
            message,
            attestation: None,
            ttl_secs: 86400,
            tag: 1106,
            prompt: false,
            analytics: Some(AnalyticsData {
                correlation_id: Some(id.try_into().unwrap()),
                chain_id: None,
                rpc_methods: None,
                tx_hashes: None,
                contract_addresses: None,
            }),
        }))
        .await
        .map_err(ExtendError::Request)?;

        Ok(())
    }

=======
>>>>>>> 479a9169
    pub async fn _ping(&self) {
        // TODO implement
        // https://github.com/WalletConnect/walletconnect-monorepo/blob/5bef698dcf0ae910548481959a6a5d87eaf7aaa5/packages/sign-client/src/controllers/engine.ts#L727
        unimplemented!()
    }

    pub async fn _emit(&self) {
        // TODO implement
        // https://github.com/WalletConnect/walletconnect-monorepo/blob/5bef698dcf0ae910548481959a6a5d87eaf7aaa5/packages/sign-client/src/controllers/engine.ts#L764
        unimplemented!()
    }

    pub async fn disconnect(
        &mut self,
        topic: Topic,
    ) -> Result<(), DisconnectError> {
        let shared_secret = self
            .session_store
            .get_session(topic.clone())
            .map(|s| s.session_sym_key);

        if let Some(shared_secret) = shared_secret {
            let id = generate_rpc_id();
            let message = {
                let message = SessionDeleteJsonRpc {
                    id,
                    jsonrpc: "2.0".to_string(),
                    method: "wc_sessionDelete".to_string(),
                    params: SessionDelete {
                        code: 6000,
                        message: "User disconnected.".to_string(),
                    },
                };

                serialize_and_encrypt_message_type0_envelope(
                    shared_secret,
                    &message,
                )
                .map_err(DisconnectError::ShouldNeverHappen)?
            };

            self.do_request::<bool>(relay_rpc::rpc::Params::Publish(Publish {
                topic: topic.clone(),
                message,
                attestation: None, // TODO
                ttl_secs: 86400,
                tag: 1112,
                prompt: false,
                analytics: None, // TODO
            }))
            .await
            .map_err(DisconnectError::Request)?;

            self.session_store.delete_session(topic.clone());

            self.tx
                .send((
                    topic.clone(),
                    IncomingSessionMessage::Disconnect(id, topic),
                ))
                .unwrap();
        } else {
            tracing::debug!(
                "disconnect: session not found for topic, ignoring: {:?}",
                topic
            );
        }

        Ok(())
    }

    pub async fn _authenticate(&self) {
        // TODO implement
        // https://github.com/WalletConnect/walletconnect-monorepo/blob/5bef698dcf0ae910548481959a6a5d87eaf7aaa5/packages/sign-client/src/controllers/engine.ts#L817
        unimplemented!()
    }

    pub async fn _approve_session_authenticate(&self) {
        // TODO implement
        // https://github.com/WalletConnect/walletconnect-monorepo/blob/5bef698dcf0ae910548481959a6a5d87eaf7aaa5/packages/sign-client/src/controllers/engine.ts#L1123
        unimplemented!()
    }

    pub async fn _reject_session_authenticate(&self) {
        // TODO implement
        // https://github.com/WalletConnect/walletconnect-monorepo/blob/5bef698dcf0ae910548481959a6a5d87eaf7aaa5/packages/sign-client/src/controllers/engine.ts#L1298
        unimplemented!()
    }

    async fn do_request<T: DeserializeOwned>(
        &mut self,
        params: relay_rpc::rpc::Params,
    ) -> Result<T, RequestError> {
        tracing::debug!("Connect: Call");

        let (response_tx, response_rx) = tokio::sync::oneshot::channel();
        self.request_tx.send((params, response_tx)).map_err(|e| {
            RequestError::Internal(format!(
                "Failed to send request, request_tx closed: {e}"
            ))
        })?;
        let response = match response_rx.await {
            Ok(Ok(response)) => response,
            Ok(Err(e)) => {
                return Err(RequestError::Internal(format!(
                    "Failed to receive response: {e}"
                )));
            }
            Err(e) => {
                return Err(RequestError::Internal(format!(
                    "Failed to receive response (2): {e}"
                )));
            }
        };

        match response {
            Response::Success(response) => {
                Ok(serde_json::from_value(response.result).map_err(|e| {
                    RequestError::Internal(format!(
                        "Failed to parse response result: {e}"
                    ))
                })?)
            }
            Response::Error(response) => Err(RequestError::Internal(format!(
                "RPC error: {:?}",
                response.error
            ))),
        }
    }
}

impl Drop for Client {
    fn drop(&mut self) {
        if let Some(cleanup_tx) = self.cleanup_tx.take() {
            // Just drop the sender - this closes the channel and signals cleanup
            drop(cleanup_tx);
        } else {
            tracing::warn!("cleanup_tx already taken");
        }
    }
}

pub fn generate_client_id_key() -> SecretKey {
    SigningKey::generate(&mut rand::thread_rng()).to_bytes()
}<|MERGE_RESOLUTION|>--- conflicted
+++ resolved
@@ -1,13 +1,8 @@
 use {
     crate::sign::{
         client_errors::{
-<<<<<<< HEAD
             ApproveError, ConnectError, DisconnectError, ExtendError,
             PairError, RejectError, RequestError, RespondError, UpdateError,
-=======
-            ApproveError, ConnectError, DisconnectError, PairError,
-            RejectError, RequestError, RespondError, UpdateError,
->>>>>>> 479a9169
         },
         client_types::{
             ConnectParams, ConnectResult, PairingInfo, RejectionReason,
@@ -17,16 +12,10 @@
         protocol_types::{
             Controller, JsonRpcRequest, JsonRpcRequestParams, Metadata,
             Proposal, ProposalResponse, ProposalResponseJsonRpc, Proposer,
-<<<<<<< HEAD
             Relay, SessionDelete, SessionDeleteJsonRpc, SessionExtend,
             SessionRequest, SessionRequestJsonRpc,
             SessionRequestJsonRpcResponse, SessionSettle, SessionUpdate,
             SettleNamespace,
-=======
-            Relay, SessionDelete, SessionDeleteJsonRpc, SessionRequest,
-            SessionRequestJsonRpc, SessionRequestJsonRpcResponse,
-            SessionSettle, SessionUpdate, SettleNamespace,
->>>>>>> 479a9169
         },
         relay::IncomingSessionMessage,
         storage::Storage,
@@ -746,7 +735,6 @@
         Ok(())
     }
 
-<<<<<<< HEAD
     /// Extend session by 7 days from now
     pub async fn extend(&mut self, topic: Topic) -> Result<(), ExtendError> {
         let mut session = self
@@ -804,9 +792,6 @@
 
         Ok(())
     }
-
-=======
->>>>>>> 479a9169
     pub async fn _ping(&self) {
         // TODO implement
         // https://github.com/WalletConnect/walletconnect-monorepo/blob/5bef698dcf0ae910548481959a6a5d87eaf7aaa5/packages/sign-client/src/controllers/engine.ts#L727
