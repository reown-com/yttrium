#[cfg(feature = "uniffi")]
uniffi::setup_scaffolding!();
<<<<<<< HEAD

use serde::{Deserialize, Serialize};

pub mod methods {
    pub const CREATE_PAYMENT: &str = "createPayment";
    pub const GET_PAYMENT: &str = "getPayment";
    pub const CONFIRM_PAYMENT: &str = "confirmPayment";
}

pub mod currencies {
    pub const USD: &str = "iso4217/USD";
}

#[derive(Debug, Serialize, Deserialize, Clone)]
#[serde(rename_all = "camelCase")]
pub struct CreatePayment {
    pub amount: String,       // amount as a string in decimal (must support u256 for ERC-20)
    pub currency: String,     // CAIP-19 or ISO 4217
    pub reference_id: String, // 255 chars max custom reference ID
}

#[derive(Debug, Serialize, Deserialize, Clone)]
#[serde(rename_all = "camelCase")]
pub struct GetPaymentParams {
    pub payment_id: String,
    pub accounts: Vec<String>,
}

#[derive(Debug, Serialize, Deserialize, Clone)]
#[cfg_attr(feature = "uniffi", derive(uniffi::Record))]
#[serde(rename_all = "camelCase")]
pub struct GetPaymentResponse {}

#[derive(Debug, Serialize, Deserialize, Clone)]
#[serde(rename_all = "camelCase")]
pub struct ConfirmPaymentParams {
    pub payment_id: String,
    pub option_id: String,
    pub results: Vec<ConfirmResult>,
}

#[derive(Debug, Serialize, Deserialize, Clone)]
#[cfg_attr(feature = "uniffi", derive(uniffi::Record))]
#[serde(rename_all = "camelCase")]
pub struct ConfirmResult {
    #[serde(rename = "type")]
    pub result_type: String,
    pub value: String,
}

#[derive(Debug, Serialize, Deserialize, Clone)]
#[cfg_attr(feature = "uniffi", derive(uniffi::Record))]
#[serde(rename_all = "camelCase")]
pub struct ConfirmPaymentResponse {}
=======

pub mod bodies;
pub mod envelope;
pub mod errors;

#[cfg(test)]
mod tests;

pub mod methods {
    pub const CREATE_PAYMENT: &str = "createPayment";
    pub const GET_PAYMENT: &str = "getPayment";
    pub const BUILD_PAYMENT_REQUEST: &str = "buildPaymentRequest";
    pub const CONFIRM_PAYMENT: &str = "confirmPayment";
}

pub mod currencies {
    pub const USD: &str = "iso4217/USD";
}

pub mod payment_states {
    pub const REQUIRES_ACTION: &str = "requires_action";
}

pub mod headers {
    pub const API_KEY: &str = "x-api-key";
    pub const IDEMPOTENCY_KEY: &str = "idempotency-key";
}
>>>>>>> a051b1e5
<|MERGE_RESOLUTION|>--- conflicted
+++ resolved
@@ -1,61 +1,5 @@
 #[cfg(feature = "uniffi")]
 uniffi::setup_scaffolding!();
-<<<<<<< HEAD
-
-use serde::{Deserialize, Serialize};
-
-pub mod methods {
-    pub const CREATE_PAYMENT: &str = "createPayment";
-    pub const GET_PAYMENT: &str = "getPayment";
-    pub const CONFIRM_PAYMENT: &str = "confirmPayment";
-}
-
-pub mod currencies {
-    pub const USD: &str = "iso4217/USD";
-}
-
-#[derive(Debug, Serialize, Deserialize, Clone)]
-#[serde(rename_all = "camelCase")]
-pub struct CreatePayment {
-    pub amount: String,       // amount as a string in decimal (must support u256 for ERC-20)
-    pub currency: String,     // CAIP-19 or ISO 4217
-    pub reference_id: String, // 255 chars max custom reference ID
-}
-
-#[derive(Debug, Serialize, Deserialize, Clone)]
-#[serde(rename_all = "camelCase")]
-pub struct GetPaymentParams {
-    pub payment_id: String,
-    pub accounts: Vec<String>,
-}
-
-#[derive(Debug, Serialize, Deserialize, Clone)]
-#[cfg_attr(feature = "uniffi", derive(uniffi::Record))]
-#[serde(rename_all = "camelCase")]
-pub struct GetPaymentResponse {}
-
-#[derive(Debug, Serialize, Deserialize, Clone)]
-#[serde(rename_all = "camelCase")]
-pub struct ConfirmPaymentParams {
-    pub payment_id: String,
-    pub option_id: String,
-    pub results: Vec<ConfirmResult>,
-}
-
-#[derive(Debug, Serialize, Deserialize, Clone)]
-#[cfg_attr(feature = "uniffi", derive(uniffi::Record))]
-#[serde(rename_all = "camelCase")]
-pub struct ConfirmResult {
-    #[serde(rename = "type")]
-    pub result_type: String,
-    pub value: String,
-}
-
-#[derive(Debug, Serialize, Deserialize, Clone)]
-#[cfg_attr(feature = "uniffi", derive(uniffi::Record))]
-#[serde(rename_all = "camelCase")]
-pub struct ConfirmPaymentResponse {}
-=======
 
 pub mod bodies;
 pub mod envelope;
@@ -82,5 +26,4 @@
 pub mod headers {
     pub const API_KEY: &str = "x-api-key";
     pub const IDEMPOTENCY_KEY: &str = "idempotency-key";
-}
->>>>>>> a051b1e5
+}