[package]
name = "pay-api"
version.workspace = true
edition.workspace = true
rust-version.workspace = true
license.workspace = true

[features]
uniffi = [
    "dep:uniffi",
    "dep:uniffi_macros",
]

[dependencies]
<<<<<<< HEAD
serde = { workspace = true, features = ["std"] }
=======
serde = { workspace = true, features = ["std"] }
uniffi = { workspace = true, optional = true, features = ["cli"] }
uniffi_macros = { workspace = true, optional = true }

[dev-dependencies]
serde_json = { workspace = true, features = ["std"] }
>>>>>>> 03fd50fa
<|MERGE_RESOLUTION|>--- conflicted
+++ resolved
@@ -12,13 +12,9 @@
 ]
 
 [dependencies]
-<<<<<<< HEAD
-serde = { workspace = true, features = ["std"] }
-=======
 serde = { workspace = true, features = ["std"] }
 uniffi = { workspace = true, optional = true, features = ["cli"] }
 uniffi_macros = { workspace = true, optional = true }
 
 [dev-dependencies]
-serde_json = { workspace = true, features = ["std"] }
->>>>>>> 03fd50fa
+serde_json = { workspace = true, features = ["std"] }