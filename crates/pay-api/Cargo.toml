[package]
name = "pay-api"
version.workspace = true
edition.workspace = true
rust-version.workspace = true
license.workspace = true

[features]
<<<<<<< HEAD
uniffi = ["dep:uniffi"]

[dependencies]
serde = { workspace = true, features = ["std"] }
uniffi = { workspace = true, optional = true }
=======
uniffi = [
    "dep:uniffi",
    "dep:uniffi_macros",
]

[dependencies]
serde = { workspace = true }
uniffi = { workspace = true, optional = true, features = ["cli"] }
uniffi_macros = { workspace = true, optional = true }

[dev-dependencies]
serde_json = { workspace = true, features = ["std"] }
>>>>>>> a051b1e5
<|MERGE_RESOLUTION|>--- conflicted
+++ resolved
@@ -6,23 +6,15 @@
 license.workspace = true
 
 [features]
-<<<<<<< HEAD
-uniffi = ["dep:uniffi"]
-
-[dependencies]
-serde = { workspace = true, features = ["std"] }
-uniffi = { workspace = true, optional = true }
-=======
 uniffi = [
     "dep:uniffi",
     "dep:uniffi_macros",
 ]
 
 [dependencies]
-serde = { workspace = true }
+serde = { workspace = true, features = ["std"] }
 uniffi = { workspace = true, optional = true, features = ["cli"] }
 uniffi_macros = { workspace = true, optional = true }
 
 [dev-dependencies]
-serde_json = { workspace = true, features = ["std"] }
->>>>>>> a051b1e5
+serde_json = { workspace = true, features = ["std"] }