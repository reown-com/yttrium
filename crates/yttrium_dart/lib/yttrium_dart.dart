import 'dart:io';

import 'package:flutter_rust_bridge/flutter_rust_bridge_for_generated.dart';
import 'package:yttrium_dart/generated/frb_generated.dart' as frb;
import 'package:yttrium_dart/generated/lib.dart';

class YttriumDart implements ChainAbstractionClient {
  // Singleton instance
  static final YttriumDart _instance = YttriumDart._internal();

  // Public accessor for the singleton instance
  static YttriumDart get instance => _instance;

  // Private constructor
  YttriumDart._internal();

  ChainAbstractionClient? _chainAbstractionClient;

  Future<void> init({required String projectId}) async {
    try {
      // Locate the native library file
      final yttrium = Platform.isAndroid
          ? ExternalLibrary.open('libyttrium_dart.so')
          : (Platform.isIOS || Platform.isMacOS)
              ? ExternalLibrary.open('libyttrium_dart_universal.dylib')
              : throw 'Yttrium not yet supported on ${Platform.localeName}';
      // Initialize the Rust library
      await frb.YttriumDart.init(externalLibrary: yttrium);
      // Create ChainAbstractionClient instance
      _chainAbstractionClient = await ChainAbstractionClient.newInstance(
        projectId: projectId,
      );
    } catch (e) {
      rethrow;
    }
  }

  // TODO shouldn't be needed
  @override
  String get projectId {
    if (_chainAbstractionClient == null) {
      throw 'ChainAbstractionClient is not initialized';
    }

    return _chainAbstractionClient!.projectId;
  }

  // TODO shouldn't be needed
  @override
  bool get isDisposed => _chainAbstractionClient?.isDisposed ?? true;

  // TODO shouldn't be needed
  @override
  set projectId(String projectId) {
    if (_chainAbstractionClient == null) {
      throw 'ChainAbstractionClient is not initialized';
    }
    _chainAbstractionClient!.projectId = projectId;
  }

  @override
  Future<Eip1559Estimation> estimateFees({required String chainId}) async {
    if (_chainAbstractionClient == null) {
      throw 'ChainAbstractionClient is not initialized';
    }
    return await _chainAbstractionClient!.estimateFees(
      chainId: chainId,
    );
  }

  @override
<<<<<<< HEAD
  Future<PrepareResponse> route({
    required InitialTransaction initialTransaction,
=======
  Future<PrepareResponse> prepare({
    required String chainId,
    required Address from,
    required Call call,
>>>>>>> cde131e2
  }) async {
    if (_chainAbstractionClient == null) {
      throw 'ChainAbstractionClient is not initialized';
    }
    return await _chainAbstractionClient!.prepare(
      chainId: chainId,
      from: from,
      call: call,
    );
  }

  @override
  Future<String> erc20TokenBalance({
    required String chainId,
    required Address token,
    required Address owner,
  }) async {
    if (_chainAbstractionClient == null) {
      throw 'ChainAbstractionClient is not initialized';
    }
    return await _chainAbstractionClient!.erc20TokenBalance(
      chainId: chainId,
      token: token,
      owner: owner,
    );
  }

  @override
  Future<UiFields> getUiFields({
    required PrepareResponseAvailable routeResponse,
    required Currency currency,
  }) async {
    if (_chainAbstractionClient == null) {
      throw 'ChainAbstractionClient is not initialized';
    }
    return await _chainAbstractionClient!.getUiFields(
      routeResponse: routeResponse,
      currency: currency,
    );
  }

  @override
  Future<StatusResponse> status({required String orchestrationId}) async {
    if (_chainAbstractionClient == null) {
      throw 'ChainAbstractionClient is not initialized';
    }
    return await _chainAbstractionClient!.status(
      orchestrationId: orchestrationId,
    );
  }

  @override
  Future<StatusResponseCompleted> waitForSuccessWithTimeout({
    required String orchestrationId,
    required BigInt checkIn,
    required BigInt timeout,
  }) async {
    if (_chainAbstractionClient == null) {
      throw 'ChainAbstractionClient is not initialized';
    }
    return await _chainAbstractionClient!.waitForSuccessWithTimeout(
      orchestrationId: orchestrationId,
      checkIn: checkIn,
      timeout: timeout,
    );
  }

  // TODO shouldn't be needed
  @override
  void dispose() {
    _chainAbstractionClient?.dispose();
  }
}<|MERGE_RESOLUTION|>--- conflicted
+++ resolved
@@ -69,15 +69,10 @@
   }
 
   @override
-<<<<<<< HEAD
-  Future<PrepareResponse> route({
-    required InitialTransaction initialTransaction,
-=======
   Future<PrepareResponse> prepare({
     required String chainId,
     required Address from,
     required Call call,
->>>>>>> cde131e2
   }) async {
     if (_chainAbstractionClient == null) {
       throw 'ChainAbstractionClient is not initialized';
