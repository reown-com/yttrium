[workspace]
members = ["crates/kotlin-ffi", "crates/pay-api", "crates/rust-sample-wallet", "crates/yttrium"]
resolver = "2"

[workspace.package]
version = "0.1.0"
edition = "2024"
rust-version = "1.85"
license = "Apache-2.0"

[workspace.dependencies]
# Errors/Result
eyre = { version = "0.6.12", features = ["default"], default-features = false }
thiserror = { version = "1.0", default-features = false }

# Async
tokio = { version = "1.48.0", default-features = false }
tokio-util = { version = "0.7.16", default-features = false }
futures = { version = "0.3.31", default-features = false }

wasmtimer = { version = "0.4.1", default-features = false, features = [
    "tokio",
] }

# Networking
reqwest = { version = "0.12.5", features = ["json"], default-features = false }
url = { version = "2.5.4", default-features = false }

# Serialization
serde = { version = "1.0", features = ["derive"], default-features = false }
serde_json = { version = "1.0", default-features = false }

# Logging
oslog = { version = "0.2.0", default-features = false }
log = { version = "0.4.20", default-features = false }

alloy = { version = "1.1.3", default-features = false }
alloy-provider = { version = "1.1.3", default-features = false }
erc6492 = { git = "https://github.com/reown-com/erc6492.git", rev = "5e4580a", default-features = false }
relay_rpc = { git = "https://github.com/WalletConnect/WalletConnectRust.git", rev = "b2ebad0", default-features = false }

# Sign Client
tokio-tungstenite = { version = "0.27.0", default-features = false }
web-sys = { version = "0.3.77", default-features = false }
chacha20poly1305 = { version = "0.11.0-pre.2", default-features = false }

serial_test = { version = "3.2.0", default-features = false }

uniffi_build = { version = "0.30.0", default-features = false }
uniffi = { version = "0.30.0", default-features = false, features = ["tokio"] }

# API client generation
progenitor = { version = "0.9.1", default-features = false, features = ["macro"] }
<<<<<<< HEAD
=======
progenitor-client = { version = "0.9.1", default-features = false }
>>>>>>> 2a99166e
uniffi_macros = { version = "0.30.0", default-features = false }

wasm-bindgen = "0.2"
wasm-bindgen-futures = "0.4"
tsify-next = "0.5.4"

# Solana
solana-sdk = { version = "3.0.0", default-features = false }
solana-client = { version = "3.1.4", default-features = false }
solana-seed-phrase = { version = "3.0.0", default-features = false }
solana-seed-derivable = { version = "3.0.0", default-features = false }
solana-transaction = { version = "3.0.2", default-features = false }
solana-signature = { version = "3.1.0", default-features = false }
solana-signer = { version = "3.0.0", default-features = false }
solana-keypair = { version = "3.1.0", default-features = false }
solana-derivation-path = { version = "3.0.0", default-features = false }
solana-commitment-config = { version = "3.0.0", default-features = false }
solana-system-interface = { version = "3.0.0", default-features = false }
spl-token = { version = "9.0.0", default-features = false }
spl-associated-token-account = { version = "8.0.0", default-features = false }
bincode = { version = "1.3.3", default-features = false }
data-encoding = { version = "2.9.0", default-features = false }
# Pin quinn to fix rustls-platform-verifier issue: https://github.com/rustls/rustls-platform-verifier/issues/164#issuecomment-2732380093
quinn = { version = "0.11.8", default-features = false }
const_format = { version = "0.2.34", default-features = false }

# SUI
sui_sdk = { git = "https://github.com/mystenlabs/sui", package = "sui-sdk", rev = "f9c8d50", default-features = false }
sui_types = { git = "https://github.com/mystenlabs/sui", package = "sui-types",rev = "f9c8d50", default-features = false }
sui_keys = { git = "https://github.com/mystenlabs/sui", package = "sui-keys",rev = "f9c8d50", default-features = false }
sui_shared_crypto = { git = "https://github.com/mystenlabs/sui", package = "shared-crypto",rev = "f9c8d50", default-features = false }
# https://github.com/MystenLabs/sui/blob/7214872434b3b0578fccc4d3e468371855a4ecf8/Cargo.toml#L624C1-L624C116
fastcrypto = { git = "https://github.com/MystenLabs/fastcrypto", rev = "16fa86d0dd943024a9088d46850a72ecd55b7f46", default-features = false }
rand = { version = "0.8.5", default-features = false }
bcs = { version = "0.1.4", default-features = false }
tiny-bip39 = { version = "1.0.0", default-features = false }

# Stacks
stacks-rs = { version = "0.3.3", default-features = false }
bip32 = { version = "0.5.1", default-features = false }
stacks_secp256k1 = { version = "0.28.2", package = "secp256k1", default-features = false, features = ["recovery"] }

# Used by WASM ONLY, since wasm-pack doesn't support custom profiles
# https://github.com/rustwasm/wasm-pack/issues/1461
[profile.release]
lto = true        # Seems to make it slightly larger actually
opt-level = 'z'
codegen-units = 1
strip = true

# Default according to https://doc.rust-lang.org/cargo/reference/profiles.html#release
# We would inherit from the real release profile, but wasm-pack needs to use this above and we need to customize it
[profile.release-base]
inherits = "release"
opt-level = 3
debug = false
# split-debuginfo = '...'  # Platform-specific.
strip = "none"
debug-assertions = false
overflow-checks = false
lto = false
panic = 'unwind'
incremental = false
codegen-units = 16
rpath = false

[profile.kotlin-release-next]
inherits = "profile10-nostrip"

[profile.swift-release-next]
inherits = "profile9"

# [profile.wasm-release-next]
# inherits = "profile10-nostrip"

# For building release-optimized binaries for UniFFI bindings
[profile.uniffi-release]
inherits = "uniffi-release-v1"

[profile.uniffi-release-v2] # Simply turns off debugging
inherits = "uniffi-release-v1"
debug = false

# TODO: consider more profiles for Kotlin vs Swift, and for Flutter, etc.

[profile.uniffi-release-v1]
# The values have been configured this way to prevent crashes in Swift debug builds with the default settings.
inherits = "release-base"
debug = true
lto = true
opt-level = 0
codegen-units = 1
# panic = "abort"
# strip = true - it removes kotlin-bindings

# What we should aim for short-term
[profile.uniffi-release-next]
inherits = "profile8"
# profile7-nightly-stdopt

[profile.uniffi-release-kotlin]
inherits = "profile11"

[profile.uniffi-release-swift]
inherits = "profile9"

[profile.uniffi-release-iter1] # first iteration, changes opt-level to 3
inherits = "release-base"
debug = true
lto = true
opt-level = 3
codegen-units = 1

[profile.uniffi-release-iter2] # same as profile6
inherits = "release-base"
lto = true
opt-level = 3
codegen-units = 1

[profile.uniffi-release-iter3] # same as profile7
inherits = "release-base"
lto = true
opt-level = 3
codegen-units = 1
strip = true

[profile.uniffi-release-iter4]
inherits = "release-base"
lto = true
opt-level = 3
codegen-units = 1
strip = true
# profile7-nightly

[profile.uniffi-release-iter5]
inherits = "release-base"
lto = true
opt-level = 3
codegen-units = 1
strip = true
# profile7-nightly-stdopt

[profile.profile1]
inherits = "release-base"
debug = true
opt-level = 0

[profile.profile2]
inherits = "release-base"
opt-level = 0

[profile.profile21]
inherits = "release-base"
opt-level = 1

[profile.profile22]
inherits = "release-base"
opt-level = 2

[profile.profile3]
inherits = "release-base"
opt-level = 3

[profile.profile4]
inherits = "release-base"
opt-level = "z"

[profile.profile5]
inherits = "release-base"
opt-level = 3
codegen-units = 1

[profile.profile6]
inherits = "release-base"
opt-level = 3
codegen-units = 1
lto = true

[profile.profile7]
inherits = "release-base"
opt-level = 3
codegen-units = 1
lto = true
strip = true

[profile.profile8]
inherits = "release-base"
opt-level = 3
codegen-units = 1
lto = true
panic = "abort"

[profile.profile9]
inherits = "release-base"
opt-level = 3
codegen-units = 1
lto = true
strip = true
panic = "abort"

[profile.profile10]
inherits = "release-base"
opt-level = "z"
codegen-units = 1
lto = true
strip = true
panic = "abort"

[profile.profile11]
inherits = "release-base"
opt-level = "z"
codegen-units = 1
lto = true
panic = "abort"

[profile.profile10-nostrip]
inherits = "profile10"
strip = false

# Optimise libstd: https://github.com/johnthagen/min-sized-rust?tab=readme-ov-file#optimize-libstd-with-build-std
# Compress the binary (not library?): https://github.com/johnthagen/min-sized-rust?tab=readme-ov-file#compress-the-binary

# Questions:
# What flags cause crash in prod Swift?
# Can we use strip=true? Kotlin previously removed
# Can we use panic=abort? I think for now we shouldn't due to incomplete error handling coverage, but we should in the future

# [patch."https://github.com/reown-com/erc6492.git"]
# erc6492 = { path = "../../reown-com/erc6492" }<|MERGE_RESOLUTION|>--- conflicted
+++ resolved
@@ -51,10 +51,7 @@
 
 # API client generation
 progenitor = { version = "0.9.1", default-features = false, features = ["macro"] }
-<<<<<<< HEAD
-=======
 progenitor-client = { version = "0.9.1", default-features = false }
->>>>>>> 2a99166e
 uniffi_macros = { version = "0.30.0", default-features = false }
 
 wasm-bindgen = "0.2"
