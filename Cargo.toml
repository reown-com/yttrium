--- conflicted
+++ resolved
@@ -36,7 +36,6 @@
 
 serial_test = { version = "3.2.0", default-features = false }
 
-<<<<<<< HEAD
 # Flutter Rust Bridge
 flutter_rust_bridge_codegen = "2.7.0"
 flutter_rust_bridge = "=2.7.0"
@@ -45,11 +44,6 @@
 uniffi_build = { git = "https://github.com/mozilla/uniffi-rs", rev = "7cb2532", default-features = false }
 uniffi = { git = "https://github.com/mozilla/uniffi-rs", rev = "7cb2532", default-features = false, features = ["tokio"] }
 uniffi_macros = { git = "https://github.com/mozilla/uniffi-rs", rev = "7cb2532", default-features = false }
-=======
-uniffi_build = { version = "0.29", default-features = false }
-uniffi = { version = "0.29", default-features = false, features = ["tokio"] }
-uniffi_macros = { version = "0.29", default-features = false }
->>>>>>> 7d938641
 
 wasm-bindgen = "0.2"
 wasm-bindgen-futures = "0.4"
