[workspace]
members = ["crates/kotlin-ffi", "crates/yttrium", "crates/yttrium_dart/rust"]
resolver = "2"

[workspace.package]
version = "0.1.0"
edition = "2021"
rust-version = "1.79"
license = "Apache-2.0"

[workspace.dependencies]
# Errors/Result
eyre = { version = "0.6.12", features = ["default"], default-features = false }
thiserror = { version = "1.0", default-features = false }

# Async
tokio = { version = "1.17", default-features = false }
futures = { version = "0.3.31", default-features = false }

# Networking
reqwest = { version = "0.12.5", features = ["json"], default-features = false }

# Serialization
serde = { version = "1.0", features = ["derive"], default-features = false }
serde_json = { version = "1.0", default-features = false }

# Logging
oslog = { version = "0.2.0", default-features = false }
log = { version = "0.4.20", default-features = false }

alloy = { version = "0.9.2", default-features = false }
alloy-provider = { version = "0.9.2", default-features = false }
erc6492 = { git = "https://github.com/reown-com/erc6492.git", rev = "703016d", default-features = false }
relay_rpc = { git = "https://github.com/WalletConnect/WalletConnectRust.git", rev = "51e984e", default-features = false }

serial_test = { version = "3.2.0", default-features = false }

uniffi_build = { git = "https://github.com/mozilla/uniffi-rs", rev = "e796e00ad150f8b14b61a859a2e8c6497b35074e", default-features = false }
uniffi = { git = "https://github.com/mozilla/uniffi-rs", rev = "e796e00ad150f8b14b61a859a2e8c6497b35074e", default-features = false, features = [
  "tokio",
] }
uniffi_macros = { git = "https://github.com/mozilla/uniffi-rs", rev = "e796e00ad150f8b14b61a859a2e8c6497b35074e", default-features = false }

<<<<<<< HEAD
wasm-bindgen = "0.2"
wasm-bindgen-futures = "0.4"
tsify-next = "0.5.4"

=======
# For building release-optimized binaries for UniFFI bindings
[profile.uniffi-release]
inherits = "uniffi-release-v1"

[profile.uniffi-release-v2] # Simply turns off debugging
inherits = "uniffi-release-v1"
debug = false

# TODO: consider more profiles for Kotlin vs Swift, and for Flutter, etc.

[profile.uniffi-release-v1]
>>>>>>> b240f446
# The values have been configured this way to prevent crashes in Swift debug builds with the default settings.
inherits = "release"
debug = true
lto = true
opt-level = 0
codegen-units = 1
# panic = "abort"
# strip = true - it removes kotlin-bindings

# What we should aim for short-term
[profile.uniffi-release-next]
inherits = "profile8"
# profile7-nightly-stdopt

[profile.uniffi-release-kotlin]
inherits = "profile11"

[profile.uniffi-release-iter1] # first iteration, changes opt-level to 3
inherits = "release"
debug = true
lto = true
opt-level = 3
codegen-units = 1

[profile.uniffi-release-iter2] # same as profile6
inherits = "release"
lto = true
opt-level = 3
codegen-units = 1

[profile.uniffi-release-iter3] # same as profile7
inherits = "release"
lto = true
opt-level = 3
codegen-units = 1
strip = true

[profile.uniffi-release-iter4]
inherits = "release"
lto = true
opt-level = 3
codegen-units = 1
strip = true
# profile7-nightly

[profile.uniffi-release-iter5]
inherits = "release"
lto = true
opt-level = 3
codegen-units = 1
strip = true
# profile7-nightly-stdopt

[profile.profile1]
inherits = "release"
debug = true
opt-level = 0

[profile.profile2]
inherits = "release"
opt-level = 0

[profile.profile21]
inherits = "release"
opt-level = 1

[profile.profile22]
inherits = "release"
opt-level = 2

[profile.profile3]
inherits = "release"
opt-level = 3

[profile.profile4]
inherits = "release"
opt-level = "z"

[profile.profile5]
inherits = "release"
opt-level = 3
codegen-units = 1

[profile.profile6]
inherits = "release"
opt-level = 3
codegen-units = 1
lto = true

[profile.profile7]
inherits = "release"
opt-level = 3
codegen-units = 1
lto = true
strip = true

[profile.profile8]
inherits = "release"
opt-level = 3
codegen-units = 1
lto = true
panic = "abort"

[profile.profile9]
inherits = "release"
opt-level = 3
codegen-units = 1
lto = true
strip = true
panic = "abort"

[profile.profile10]
inherits = "release"
opt-level = "z"
codegen-units = 1
lto = true
strip = true
panic = "abort"

[profile.profile11]
inherits = "release"
opt-level = "z"
codegen-units = 1
lto = true
panic = "abort"

# Optimise libstd: https://github.com/johnthagen/min-sized-rust?tab=readme-ov-file#optimize-libstd-with-build-std
# Compress the binary (not library?): https://github.com/johnthagen/min-sized-rust?tab=readme-ov-file#compress-the-binary

# Questions:
# What flags cause crash in prod Swift?
# Can we use strip=true? Kotlin previously removed
# Can we use panic=abort? I think for now we shouldn't due to incomplete error handling coverage, but we should in the future

# [patch."https://github.com/reown-com/erc6492.git"]
# erc6492 = { path = "../erc6492-rs" }<|MERGE_RESOLUTION|>--- conflicted
+++ resolved
@@ -41,12 +41,10 @@
 ] }
 uniffi_macros = { git = "https://github.com/mozilla/uniffi-rs", rev = "e796e00ad150f8b14b61a859a2e8c6497b35074e", default-features = false }
 
-<<<<<<< HEAD
 wasm-bindgen = "0.2"
 wasm-bindgen-futures = "0.4"
 tsify-next = "0.5.4"
 
-=======
 # For building release-optimized binaries for UniFFI bindings
 [profile.uniffi-release]
 inherits = "uniffi-release-v1"
@@ -58,7 +56,6 @@
 # TODO: consider more profiles for Kotlin vs Swift, and for Flutter, etc.
 
 [profile.uniffi-release-v1]
->>>>>>> b240f446
 # The values have been configured this way to prevent crashes in Swift debug builds with the default settings.
 inherits = "release"
 debug = true
