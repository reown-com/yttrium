name: Build and Release Yttrium Kotlin
on:
  workflow_dispatch:
    inputs:
      version:
        description: "Version to release (e.g. 0.0.1)"
        required: true
env:
  CARGO_TERM_COLOR: always
  VERSION: ${{ github.event.inputs.version || '0.0.1' }}
  TARGET_BRANCH: ${{ github.ref_name }}
permissions:
  contents: write
jobs:
  build-kotlin-artifacts:
    runs-on: ubuntu-latest
    strategy:
      matrix:
        target: [aarch64-linux-android, armv7-linux-androideabi]
    steps:
      - uses: actions/checkout@v3
      - name: Install Rust toolchain
        uses: actions-rs/toolchain@v1
        with:
          toolchain: stable
          target: ${{ matrix.target }}
          override: true
          components: rust-src
      - name: Set up Java
        uses: actions/setup-java@v3
        with:
          distribution: "temurin"
          java-version: "17"
      - name: Set up Android SDK
        uses: android-actions/setup-android@v3
        with:
          api-level: 35
          build-tools: 35.0.0
          ndk-version: 27.2.12479018
      - name: Build with Gradle
        run: |
          ./gradlew clean assembleRelease -Pversion=${{ env.VERSION }}
      - name: Install cargo-ndk
        run: |
          # --locked to bypass pipeline error in some contexts
          cargo install cargo-ndk --locked
      - name: Build Rust library
        run: |
<<<<<<< HEAD
          cargo ndk -t ${{ matrix.target }} build --profile=uniffi-release-v1 --features=uniffi/cli

      - name: Generate Kotlin bindings (once, on aarch64 only)
        if: ${{ matrix.target == 'aarch64-linux-android' }}
        run: |
          cargo run --features=uniffi/cli --bin uniffi-bindgen generate --library target/${{ matrix.target }}/uniffi-release-v1/libuniffi_yttrium.so --language kotlin --out-dir yttrium/kotlin-bindings

      # - name: Strip binaries
      #   run: |
      #       NDK_PATH=$ANDROID_HOME/ndk/27.2.12479018
      #       $NDK_PATH/toolchains/llvm/prebuilt/linux-x86_64/bin/llvm-strip target/${{ matrix.target }}/uniffi-release-v1/libuniffi_yttrium.so
=======
          cargo ndk -t ${{ matrix.target }} build --profile=uniffi-release-kotlin --features=uniffi/cli
      - name: Generate Kotlin bindings (once, on aarch64 only)
        if: ${{ matrix.target == 'aarch64-linux-android' }}
        run: |
          cargo run --features=uniffi/cli --bin uniffi-bindgen generate --library target/${{ matrix.target }}/uniffi-release-kotlin/libuniffi_yttrium.so --language kotlin --out-dir yttrium/kotlin-bindings
      - name: Strip binaries
        run: |
            NDK_PATH=$ANDROID_HOME/ndk/27.2.12479018
            $NDK_PATH/toolchains/llvm/prebuilt/linux-x86_64/bin/llvm-strip target/${{ matrix.target }}/uniffi-release-kotlin/libuniffi_yttrium.so
>>>>>>> e209bdc3

      - name: Prepare local artifacts folder
        run: |

         echo "kobe Matrix ${{ matrix.target }}"

          # Map Rust targets to Android ABI names
          declare -A abi_map
          abi_map[aarch64-linux-android]="arm64-v8a"
          abi_map[armv7-linux-androideabi]="armeabi-v7a"

          abi_name=${abi_map[${{ matrix.target }}]}

          if [ -z "$abi_name" ]; then
            echo "Unknown ABI for target ${{ matrix.target }}"
            exit 1
          fi

          # Create a local folder with everything for this target
<<<<<<< HEAD
          mkdir -p build-artifacts/yttrium/libs/$abi_name
          cp target/${{ matrix.target }}/uniffi-release-v1/libuniffi_yttrium.so build-artifacts/yttrium/libs/$abi_name/

          # Also copy Kotlin bindings if they exist (only for aarch64)
          if [ -d "yttrium/kotlin-bindings" ]; then
            cp -r yttrium/kotlin-bindings build-artifacts/yttrium/
          fi

      - name: Upload artifact (unique name per target)
        uses: actions/upload-artifact@v4
        with:
          name: artifacts-${{ matrix.target }}
          path: build-artifacts/

  combine-artifacts:
    needs: build-kotlin-artifacts
    runs-on: ubuntu-latest

    steps:
      - uses: actions/checkout@v3
      - name: Download aarch64 artifact
        uses: actions/download-artifact@v4
        with:
          name: artifacts-aarch64-linux-android
          path: combined/aarch64
    
      - name: Debug listing of downloaded artifact aarch64
        run: |
            echo "Contents of combined/aarch64:"
            ls -R combined/aarch64

      - name: Download armv7 artifact
        uses: actions/download-artifact@v4
        with:
          name: artifacts-armv7-linux-androideabi
          path: combined/armv7
      
      - name: Debug listing of downloaded artifact armv7
        run: |
              echo "Contents of combined/armv7:"
              ls -R combined/armv7

      - name: Merge artifacts
        run: |
          # We'll create one combined folder that contains all ABIs. 
          # For example, copy the libs into the same 'yttrium/libs/...' structure
          mkdir -p merged/yttrium/libs

          # Copy aarch64's libs
          cp -r combined/aarch64/yttrium/libs/arm64-v8a merged/yttrium/libs/

          # Copy armv7's libs
          cp -r combined/armv7/yttrium/libs/armeabi-v7a merged/yttrium/libs/

          # Copy Kotlin bindings if it exists in the aarch64 artifact
          if [ -d combined/aarch64/yttrium/kotlin-bindings ]; then
            cp -r combined/aarch64/yttrium/kotlin-bindings merged/yttrium/
          fi

      - name: Upload single combined artifact
        uses: actions/upload-artifact@v4
        with:
          name: artifacts
          path: merged/yttrium/

  create-github-release:
    needs: combine-artifacts
=======
          mkdir -p yttrium/libs/$abi_name
          cp target/${{ matrix.target }}/uniffi-release-kotlin/libuniffi_yttrium.so yttrium/libs/$abi_name/

          # # Also copy Kotlin bindings if they exist (only for aarch64)
          # if [ -d "yttrium/kotlin-bindings" ]; then
          #   cp -r yttrium/kotlin-bindings build-artifacts/yttrium/
          # fi

      - name: Debug listing of yttrium
        run: |
              echo "Contents of yttrium/:"
              ls -R yttrium/

      - name: Upload artifact (unique name per target)
        uses: actions/upload-artifact@v4
        with:
          name: artifacts-${{ matrix.target }}
          path: yttrium/

  combine-artifacts:
    needs: build-kotlin-artifacts
>>>>>>> e209bdc3
    runs-on: ubuntu-latest

    steps:
      - uses: actions/checkout@v3
      - name: Download aarch64 artifact
        uses: actions/download-artifact@v4
        with:
          name: artifacts-aarch64-linux-android
          path: combined/aarch64

      - name: Debug listing of downloaded artifact aarch64
        run: |
            echo "Contents of combined/aarch64:"
            ls -R combined/aarch64

      - name: Download armv7 artifact
        uses: actions/download-artifact@v4
        with:
          name: artifacts-armv7-linux-androideabi
          path: combined/armv7

      - name: Debug listing of downloaded artifact armv7
        run: |
              echo "Contents of combined/armv7:"
              ls -R combined/armv7

      - name: Merge artifacts
        run: |
          # We'll create one combined folder that contains all ABIs. 
          # For example, copy the libs into the same 'yttrium/libs/...' structure
          mkdir -p merged/yttrium/libs

          # Copy aarch64's libs
          cp -r combined/aarch64/libs/arm64-v8a merged/yttrium/libs/

          # Copy armv7's libs
          cp -r combined/armv7/libs/armeabi-v7a merged/yttrium/libs/
          
          # Copy Kotlin bindings if it exists in the aarch64 artifact
          if [ -d combined/aarch64/kotlin-bindings ]; then
            cp -r combined/aarch64/kotlin-bindings merged/yttrium/
          fi

      - name: Debug listing of merged folder
        run: |
            echo "Merged final content:"
            ls -R merged/yttrium

      - name: Upload single combined artifact
        uses: actions/upload-artifact@v4
        with:
          name: artifacts
          path: merged/yttrium/

  create-github-release:
    needs: combine-artifacts
    runs-on: ubuntu-latest

    steps:
      - name: Checkout repository
        uses: actions/checkout@v3

      - name: Download single final artifact
        uses: actions/download-artifact@v4
        with:
          name: artifacts
          path: yttrium/

      - name: Debug listing of yttrium before zip
        run: |
              echo "Before zip:"
              ls -R yttrium/

      - name: Create artifacts zip
        run: |
          zip -r kotlin-artifacts.zip yttrium/
      
      - name: Create Release
        id: create_release
        uses: actions/create-release@v1
        env:
          GITHUB_TOKEN: ${{ secrets.GITHUB_TOKEN }}
        with:
          tag_name: ${{ env.VERSION }}
          release_name: "Yttrium ${{ env.VERSION }}"
          draft: false
          prerelease: false

      - name: Upload Release Assets
        uses: actions/upload-release-asset@v1
        env:
          GITHUB_TOKEN: ${{ secrets.GITHUB_TOKEN }}
        with:
          upload_url: ${{ steps.create_release.outputs.upload_url }}
          asset_path: kotlin-artifacts.zip
          asset_name: kotlin-artifacts.zip
          asset_content_type: application/zip<|MERGE_RESOLUTION|>--- conflicted
+++ resolved
@@ -46,19 +46,6 @@
           cargo install cargo-ndk --locked
       - name: Build Rust library
         run: |
-<<<<<<< HEAD
-          cargo ndk -t ${{ matrix.target }} build --profile=uniffi-release-v1 --features=uniffi/cli
-
-      - name: Generate Kotlin bindings (once, on aarch64 only)
-        if: ${{ matrix.target == 'aarch64-linux-android' }}
-        run: |
-          cargo run --features=uniffi/cli --bin uniffi-bindgen generate --library target/${{ matrix.target }}/uniffi-release-v1/libuniffi_yttrium.so --language kotlin --out-dir yttrium/kotlin-bindings
-
-      # - name: Strip binaries
-      #   run: |
-      #       NDK_PATH=$ANDROID_HOME/ndk/27.2.12479018
-      #       $NDK_PATH/toolchains/llvm/prebuilt/linux-x86_64/bin/llvm-strip target/${{ matrix.target }}/uniffi-release-v1/libuniffi_yttrium.so
-=======
           cargo ndk -t ${{ matrix.target }} build --profile=uniffi-release-kotlin --features=uniffi/cli
       - name: Generate Kotlin bindings (once, on aarch64 only)
         if: ${{ matrix.target == 'aarch64-linux-android' }}
@@ -68,7 +55,6 @@
         run: |
             NDK_PATH=$ANDROID_HOME/ndk/27.2.12479018
             $NDK_PATH/toolchains/llvm/prebuilt/linux-x86_64/bin/llvm-strip target/${{ matrix.target }}/uniffi-release-kotlin/libuniffi_yttrium.so
->>>>>>> e209bdc3
 
       - name: Prepare local artifacts folder
         run: |
@@ -88,75 +74,6 @@
           fi
 
           # Create a local folder with everything for this target
-<<<<<<< HEAD
-          mkdir -p build-artifacts/yttrium/libs/$abi_name
-          cp target/${{ matrix.target }}/uniffi-release-v1/libuniffi_yttrium.so build-artifacts/yttrium/libs/$abi_name/
-
-          # Also copy Kotlin bindings if they exist (only for aarch64)
-          if [ -d "yttrium/kotlin-bindings" ]; then
-            cp -r yttrium/kotlin-bindings build-artifacts/yttrium/
-          fi
-
-      - name: Upload artifact (unique name per target)
-        uses: actions/upload-artifact@v4
-        with:
-          name: artifacts-${{ matrix.target }}
-          path: build-artifacts/
-
-  combine-artifacts:
-    needs: build-kotlin-artifacts
-    runs-on: ubuntu-latest
-
-    steps:
-      - uses: actions/checkout@v3
-      - name: Download aarch64 artifact
-        uses: actions/download-artifact@v4
-        with:
-          name: artifacts-aarch64-linux-android
-          path: combined/aarch64
-    
-      - name: Debug listing of downloaded artifact aarch64
-        run: |
-            echo "Contents of combined/aarch64:"
-            ls -R combined/aarch64
-
-      - name: Download armv7 artifact
-        uses: actions/download-artifact@v4
-        with:
-          name: artifacts-armv7-linux-androideabi
-          path: combined/armv7
-      
-      - name: Debug listing of downloaded artifact armv7
-        run: |
-              echo "Contents of combined/armv7:"
-              ls -R combined/armv7
-
-      - name: Merge artifacts
-        run: |
-          # We'll create one combined folder that contains all ABIs. 
-          # For example, copy the libs into the same 'yttrium/libs/...' structure
-          mkdir -p merged/yttrium/libs
-
-          # Copy aarch64's libs
-          cp -r combined/aarch64/yttrium/libs/arm64-v8a merged/yttrium/libs/
-
-          # Copy armv7's libs
-          cp -r combined/armv7/yttrium/libs/armeabi-v7a merged/yttrium/libs/
-
-          # Copy Kotlin bindings if it exists in the aarch64 artifact
-          if [ -d combined/aarch64/yttrium/kotlin-bindings ]; then
-            cp -r combined/aarch64/yttrium/kotlin-bindings merged/yttrium/
-          fi
-
-      - name: Upload single combined artifact
-        uses: actions/upload-artifact@v4
-        with:
-          name: artifacts
-          path: merged/yttrium/
-
-  create-github-release:
-    needs: combine-artifacts
-=======
           mkdir -p yttrium/libs/$abi_name
           cp target/${{ matrix.target }}/uniffi-release-kotlin/libuniffi_yttrium.so yttrium/libs/$abi_name/
 
@@ -178,7 +95,6 @@
 
   combine-artifacts:
     needs: build-kotlin-artifacts
->>>>>>> e209bdc3
     runs-on: ubuntu-latest
 
     steps:
