--- conflicted
+++ resolved
@@ -125,17 +125,10 @@
           mkdir -p jniLibs/armeabi-v7a
           cp target/aarch64-linux-android/release/libyttrium_dart.so jniLibs/arm64-v8a/libyttrium_dart.so
           cp target/armv7-linux-androideabi/release/libyttrium_dart.so jniLibs/armeabi-v7a/libyttrium_dart.so
-<<<<<<< HEAD
-      
-      # Upload artifacts
-      - name: Upload artifacts
-        uses: actions/upload-artifact@v4
-=======
 
       # Upload Android artifacts
       - name: Upload Android artifacts
         uses: actions/upload-artifact@v3
->>>>>>> fb2ba7c0
         with:
           name: artifacts
           path: jniLibs/
@@ -183,14 +176,9 @@
       - name: Checkout repository
         uses: actions/checkout@v3
 
-<<<<<<< HEAD
-      - name: Download artifacts
-        uses: actions/download-artifact@v4
-=======
       # Download Android artifacts
       - name: Download Android artifacts
         uses: actions/download-artifact@v3
->>>>>>> fb2ba7c0
         with:
           name: artifacts
           path: jniLibs/
